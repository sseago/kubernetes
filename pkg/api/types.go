/*
Copyright 2014 The Kubernetes Authors All rights reserved.

Licensed under the Apache License, Version 2.0 (the "License");
you may not use this file except in compliance with the License.
You may obtain a copy of the License at

    http://www.apache.org/licenses/LICENSE-2.0

Unless required by applicable law or agreed to in writing, software
distributed under the License is distributed on an "AS IS" BASIS,
WITHOUT WARRANTIES OR CONDITIONS OF ANY KIND, either express or implied.
See the License for the specific language governing permissions and
limitations under the License.
*/

package api

import (
	"github.com/GoogleCloudPlatform/kubernetes/pkg/api/resource"
	"github.com/GoogleCloudPlatform/kubernetes/pkg/fields"
	"github.com/GoogleCloudPlatform/kubernetes/pkg/labels"
	"github.com/GoogleCloudPlatform/kubernetes/pkg/runtime"
	"github.com/GoogleCloudPlatform/kubernetes/pkg/types"
	"github.com/GoogleCloudPlatform/kubernetes/pkg/util"
)

// Common string formats
// ---------------------
// Many fields in this API have formatting requirements.  The commonly used
// formats are defined here.
//
// C_IDENTIFIER:  This is a string that conforms to the definition of an "identifier"
//     in the C language.  This is captured by the following regex:
//         [A-Za-z_][A-Za-z0-9_]*
//     This defines the format, but not the length restriction, which should be
//     specified at the definition of any field of this type.
//
// DNS_LABEL:  This is a string, no more than 63 characters long, that conforms
//     to the definition of a "label" in RFCs 1035 and 1123.  This is captured
//     by the following regex:
//         [a-z0-9]([-a-z0-9]*[a-z0-9])?
//
// DNS_SUBDOMAIN:  This is a string, no more than 253 characters long, that conforms
//      to the definition of a "subdomain" in RFCs 1035 and 1123.  This is captured
//      by the following regex:
//         [a-z0-9]([-a-z0-9]*[a-z0-9])?(\.[a-z0-9]([-a-z0-9]*[a-z0-9])?)*
//     or more simply:
//         DNS_LABEL(\.DNS_LABEL)*

// TypeMeta describes an individual object in an API response or request
// with strings representing the type of the object and its API schema version.
// Structures that are versioned or persisted should inline TypeMeta.
type TypeMeta struct {
	// Kind is a string value representing the REST resource this object represents.
	// Servers may infer this from the endpoint the client submits requests to.
	Kind string `json:"kind,omitempty"`

	// APIVersion defines the versioned schema of this representation of an object.
	// Servers should convert recognized schemas to the latest internal value, and
	// may reject unrecognized values.
	APIVersion string `json:"apiVersion,omitempty"`
}

// ListMeta describes metadata that synthetic resources must have, including lists and
// various status objects. A resource may have only one of {ObjectMeta, ListMeta}.
type ListMeta struct {
	// SelfLink is a URL representing this object.
	SelfLink string `json:"selfLink,omitempty"`

	// An opaque value that represents the version of this response for use with optimistic
	// concurrency and change monitoring endpoints.  Clients must treat these values as opaque
	// and values may only be valid for a particular resource or set of resources. Only servers
	// will generate resource versions.
	ResourceVersion string `json:"resourceVersion,omitempty"`
}

// ObjectMeta is metadata that all persisted resources must have, which includes all objects
// users must create.
type ObjectMeta struct {
	// Name is unique within a namespace.  Name is required when creating resources, although
	// some resources may allow a client to request the generation of an appropriate name
	// automatically. Name is primarily intended for creation idempotence and configuration
	// definition.
	Name string `json:"name,omitempty"`

	// GenerateName indicates that the name should be made unique by the server prior to persisting
	// it. A non-empty value for the field indicates the name will be made unique (and the name
	// returned to the client will be different than the name passed). The value of this field will
	// be combined with a unique suffix on the server if the Name field has not been provided.
	// The provided value must be valid within the rules for Name, and may be truncated by the length
	// of the suffix required to make the value unique on the server.
	//
	// If this field is specified, and Name is not present, the server will NOT return a 409 if the
	// generated name exists - instead, it will either return 201 Created or 500 with Reason
	// ServerTimeout indicating a unique name could not be found in the time allotted, and the client
	// should retry (optionally after the time indicated in the Retry-After header).
	GenerateName string `json:"generateName,omitempty"`

	// Namespace defines the space within which name must be unique. An empty namespace is
	// equivalent to the "default" namespace, but "default" is the canonical representation.
	// Not all objects are required to be scoped to a namespace - the value of this field for
	// those objects will be empty.
	Namespace string `json:"namespace,omitempty"`

	// SelfLink is a URL representing this object.
	SelfLink string `json:"selfLink,omitempty"`

	// UID is the unique in time and space value for this object. It is typically generated by
	// the server on successful creation of a resource and is not allowed to change on PUT
	// operations.
	UID types.UID `json:"uid,omitempty"`

	// An opaque value that represents the version of this resource. May be used for optimistic
	// concurrency, change detection, and the watch operation on a resource or set of resources.
	// Clients must treat these values as opaque and values may only be valid for a particular
	// resource or set of resources. Only servers will generate resource versions.
	ResourceVersion string `json:"resourceVersion,omitempty"`

	// A sequence number representing a specific generation of the desired state.
	// Currently only implemented by replication controllers.
	Generation int64 `json:"generation,omitempty"`

	// CreationTimestamp is a timestamp representing the server time when this object was
	// created. It is not guaranteed to be set in happens-before order across separate operations.
	// Clients may not set this value. It is represented in RFC3339 form and is in UTC.
	CreationTimestamp util.Time `json:"creationTimestamp,omitempty"`

	// DeletionTimestamp is the time after which this resource will be deleted. This
	// field is set by the server when a graceful deletion is requested by the user, and is not
	// directly settable by a client. The resource will be deleted (no longer visible from
	// resource lists, and not reachable by name) after the time in this field. Once set, this
	// value may not be unset or be set further into the future, although it may be shortened
	// or the resource may be deleted prior to this time. For example, a user may request that
	// a pod is deleted in 30 seconds. The Kubelet will react by sending a graceful termination
	// signal to the containers in the pod. Once the resource is deleted in the API, the Kubelet
	// will send a hard termination signal to the container.
	DeletionTimestamp *util.Time `json:"deletionTimestamp,omitempty"`

	// Labels are key value pairs that may be used to scope and select individual resources.
	// Label keys are of the form:
	//     label-key ::= prefixed-name | name
	//     prefixed-name ::= prefix '/' name
	//     prefix ::= DNS_SUBDOMAIN
	//     name ::= DNS_LABEL
	// The prefix is optional.  If the prefix is not specified, the key is assumed to be private
	// to the user.  Other system components that wish to use labels must specify a prefix.  The
	// "kubernetes.io/" prefix is reserved for use by kubernetes components.
	// TODO: replace map[string]string with labels.LabelSet type
	Labels map[string]string `json:"labels,omitempty"`

	// Annotations are unstructured key value data stored with a resource that may be set by
	// external tooling. They are not queryable and should be preserved when modifying
	// objects.  Annotation keys have the same formatting restrictions as Label keys. See the
	// comments on Labels for details.
	Annotations map[string]string `json:"annotations,omitempty"`
}

const (
	// NamespaceDefault means the object is in the default namespace which is applied when not specified by clients
	NamespaceDefault string = "default"
	// NamespaceAll is the default argument to specify on a context when you want to list or filter resources across all namespaces
	NamespaceAll string = ""
	// NamespaceNone is the argument for a context when there is no namespace.
	NamespaceNone string = ""
	// TerminationMessagePathDefault means the default path to capture the application termination message running in a container
	TerminationMessagePathDefault string = "/dev/termination-log"
)

// Volume represents a named volume in a pod that may be accessed by any containers in the pod.
type Volume struct {
	// Required: This must be a DNS_LABEL.  Each volume in a pod must have
	// a unique name.
	Name string `json:"name"`
	// The VolumeSource represents the location and type of a volume to mount.
	// This is optional for now. If not specified, the Volume is implied to be an EmptyDir.
	// This implied behavior is deprecated and will be removed in a future version.
	VolumeSource `json:",inline,omitempty"`
}

// VolumeSource represents the source location of a volume to mount.
// Only one of its members may be specified.
type VolumeSource struct {
	// HostPath represents file or directory on the host machine that is
	// directly exposed to the container. This is generally used for system
	// agents or other privileged things that are allowed to see the host
	// machine. Most containers will NOT need this.
	// TODO(jonesdl) We need to restrict who can use host directory mounts and who can/can not
	// mount host directories as read/write.
	HostPath *HostPathVolumeSource `json:"hostPath,omitempty"`
	// EmptyDir represents a temporary directory that shares a pod's lifetime.
	EmptyDir *EmptyDirVolumeSource `json:"emptyDir,omitempty"`
	// GCEPersistentDisk represents a GCE Disk resource that is attached to a
	// kubelet's host machine and then exposed to the pod.
	GCEPersistentDisk *GCEPersistentDiskVolumeSource `json:"gcePersistentDisk,omitempty"`
	// AWSElasticBlockStore represents an AWS EBS disk that is attached to a
	// kubelet's host machine and then exposed to the pod.
	AWSElasticBlockStore *AWSElasticBlockStoreVolumeSource `json:"awsElasticBlockStore,omitempty"`
	// GitRepo represents a git repository at a particular revision.
	GitRepo *GitRepoVolumeSource `json:"gitRepo,omitempty"`
	// Secret represents a secret that should populate this volume.
	Secret *SecretVolumeSource `json:"secret,omitempty"`
	// NFS represents an NFS mount on the host that shares a pod's lifetime
	NFS *NFSVolumeSource `json:"nfs,omitempty"`
	// ISCSIVolumeSource represents an ISCSI Disk resource that is attached to a
	// kubelet's host machine and then exposed to the pod.
	ISCSI *ISCSIVolumeSource `json:"iscsi,omitempty"`
	// Glusterfs represents a Glusterfs mount on the host that shares a pod's lifetime
	Glusterfs *GlusterfsVolumeSource `json:"glusterfs,omitempty"`
	// PersistentVolumeClaimVolumeSource represents a reference to a PersistentVolumeClaim in the same namespace
<<<<<<< HEAD
	PersistentVolumeClaim *PersistentVolumeClaimVolumeSource `json:"persistentVolumeClaim,omitempty"`
	// RBD represents a Rados Block Device mount on the host that shares a pod's lifetime
	RBD *RBDVolumeSource `json:"rbd,omitempty"`
=======
	PersistentVolumeClaimVolumeSource *PersistentVolumeClaimVolumeSource `json:"persistentVolumeClaim,omitempty"`
	// CinderVolume represents a cinder volume attached and mounted on kubelets host machine
	CinderVolume *CinderVolumeSource `json:"cinderVolume"`
>>>>>>> e78d2684
}

// Similar to VolumeSource but meant for the administrator who creates PVs.
// Exactly one of its members must be set.
type PersistentVolumeSource struct {
	// GCEPersistentDisk represents a GCE Disk resource that is attached to a
	// kubelet's host machine and then exposed to the pod.
	GCEPersistentDisk *GCEPersistentDiskVolumeSource `json:"gcePersistentDisk,omitempty"`
	// AWSElasticBlockStore represents an AWS EBS disk that is attached to a
	// kubelet's host machine and then exposed to the pod.
	AWSElasticBlockStore *AWSElasticBlockStoreVolumeSource `json:"awsElasticBlockStore,omitempty"`
	// HostPath represents a directory on the host.
	// This is useful for development and testing only.
	// on-host storage is not supported in any way
	HostPath *HostPathVolumeSource `json:"hostPath,omitempty"`
	// Glusterfs represents a Glusterfs volume that is attached to a host and exposed to the pod
<<<<<<< HEAD
	Glusterfs *GlusterfsVolumeSource `json:"glusterfs,omitempty"`
	// NFS represents an NFS mount on the host that shares a pod's lifetime
	NFS *NFSVolumeSource `json:"nfs,omitempty"`
	// RBD represents a Rados Block Device mount on the host that shares a pod's lifetime
	RBD *RBDVolumeSource `json:"rbd,omitempty"`
	// ISCSIVolumeSource represents an ISCSI resource that is attached to a
	// kubelet's host machine and then exposed to the pod.
	ISCSI *ISCSIVolumeSource `json:"iscsi,omitempty"`
=======
	Glusterfs *GlusterfsVolumeSource `json:"glusterfs"`
	// CinderVolume represents a cinder volume attached and mounted on kubelets host machine
	CinderVolume *CinderVolumeSource `json:"cinderVolume"`
>>>>>>> e78d2684
}

type PersistentVolumeClaimVolumeSource struct {
	// ClaimName is the name of a PersistentVolumeClaim in the same namespace as the pod using this volume
	ClaimName string `json:"claimName" description:"the name of the claim in the same namespace to be mounted as a volume"`
	// Optional: Defaults to false (read/write).  ReadOnly here
	// will force the ReadOnly setting in VolumeMounts
	ReadOnly bool `json:"readOnly,omitempty"`
}

type PersistentVolume struct {
	TypeMeta   `json:",inline"`
	ObjectMeta `json:"metadata,omitempty"`

	//Spec defines a persistent volume owned by the cluster
	Spec PersistentVolumeSpec `json:"spec,omitempty"`

	// Status represents the current information about persistent volume.
	Status PersistentVolumeStatus `json:"status,omitempty"`
}

type PersistentVolumeSpec struct {
	// Resources represents the actual resources of the volume
	Capacity ResourceList `json:"capacity"`
	// Source represents the location and type of a volume to mount.
	PersistentVolumeSource `json:",inline"`
	// AccessModes contains all ways the volume can be mounted
	AccessModes []PersistentVolumeAccessMode `json:"accessModes,omitempty"`
	// ClaimRef is part of a bi-directional binding between PersistentVolume and PersistentVolumeClaim.
	// ClaimRef is expected to be non-nil when bound.
	// claim.VolumeName is the authoritative bind between PV and PVC.
	ClaimRef *ObjectReference `json:"claimRef,omitempty"`
	// Optional: what happens to a persistent volume when released from its claim.
	PersistentVolumeReclaimPolicy PersistentVolumeReclaimPolicy `json:"persistentVolumeReclaimPolicy,omitempty" description:"what happens to a volume when released from its claim; Valid options are Retain (default) and Recycle.  Recyling must be supported by the volume plugin underlying this persistent volume."`
}

// PersistentVolumeReclaimPolicy describes a policy for end-of-life maintenance of persistent volumes
type PersistentVolumeReclaimPolicy string

const (
	// PersistentVolumeReclaimRecycle means the volume will be recycled back into the pool of unbound persistent volumes on release from its claim.
	// The volume plugin must support Recycling.
	PersistentVolumeReclaimRecycle PersistentVolumeReclaimPolicy = "Recycle"
	// PersistentVolumeReclaimDelete means the volume will be deleted from Kubernetes on release from its claim.
	// The volume plugin must support Deletion.
	// TODO: implement w/ DeletableVolumePlugin
	// PersistentVolumeReclaimDelete PersistentVolumeReclaimPolicy = "Delete"
	// PersistentVolumeReclaimRetain means the volume will left in its current phase (Released) for manual reclamation by the administrator.
	// The default policy is Retain.
	PersistentVolumeReclaimRetain PersistentVolumeReclaimPolicy = "Retain"
)

type PersistentVolumeStatus struct {
	// Phase indicates if a volume is available, bound to a claim, or released by a claim
	Phase PersistentVolumePhase `json:"phase,omitempty"`
	// A human-readable message indicating details about why the volume is in this state.
	Message string `json:"message,omitempty"`
	// Reason is a brief CamelCase string that describes any failure and is meant for machine parsing and tidy display in the CLI
	Reason string `json:"reason,omitempty"`
}

type PersistentVolumeList struct {
	TypeMeta `json:",inline"`
	ListMeta `json:"metadata,omitempty"`
	Items    []PersistentVolume `json:"items,omitempty"`
}

// PersistentVolumeClaim is a user's request for and claim to a persistent volume
type PersistentVolumeClaim struct {
	TypeMeta   `json:",inline"`
	ObjectMeta `json:"metadata,omitempty"`

	// Spec defines the volume requested by a pod author
	Spec PersistentVolumeClaimSpec `json:"spec,omitempty"`

	// Status represents the current information about a claim
	Status PersistentVolumeClaimStatus `json:"status,omitempty"`
}

type PersistentVolumeClaimList struct {
	TypeMeta `json:",inline"`
	ListMeta `json:"metadata,omitempty"`
	Items    []PersistentVolumeClaim `json:"items,omitempty"`
}

// PersistentVolumeClaimSpec describes the common attributes of storage devices
// and allows a Source for provider-specific attributes
type PersistentVolumeClaimSpec struct {
	// Contains the types of access modes required
	AccessModes []PersistentVolumeAccessMode `json:"accessModes,omitempty"`
	// Resources represents the minimum resources required
	Resources ResourceRequirements `json:"resources,omitempty"`
	// VolumeName is the binding reference to the PersistentVolume backing this claim
	VolumeName string `json:"volumeName,omitempty"`
}

type PersistentVolumeClaimStatus struct {
	// Phase represents the current phase of PersistentVolumeClaim
	Phase PersistentVolumeClaimPhase `json:"phase,omitempty"`
	// AccessModes contains all ways the volume backing the PVC can be mounted
	AccessModes []PersistentVolumeAccessMode `json:"accessModes,omitempty"`
	// Represents the actual resources of the underlying volume
	Capacity ResourceList `json:"capacity,omitempty"`
}

type PersistentVolumeAccessMode string

const (
	// can be mounted read/write mode to exactly 1 host
	ReadWriteOnce PersistentVolumeAccessMode = "ReadWriteOnce"
	// can be mounted in read-only mode to many hosts
	ReadOnlyMany PersistentVolumeAccessMode = "ReadOnlyMany"
	// can be mounted in read/write mode to many hosts
	ReadWriteMany PersistentVolumeAccessMode = "ReadWriteMany"
)

type PersistentVolumePhase string

const (
	// used for PersistentVolumes that are not available
	VolumePending PersistentVolumePhase = "Pending"
	// used for PersistentVolumes that are not yet bound
	// Available volumes are held by the binder and matched to PersistentVolumeClaims
	VolumeAvailable PersistentVolumePhase = "Available"
	// used for PersistentVolumes that are bound
	VolumeBound PersistentVolumePhase = "Bound"
	// used for PersistentVolumes where the bound PersistentVolumeClaim was deleted
	// released volumes must be recycled before becoming available again
	// this phase is used by the persistent volume claim binder to signal to another process to reclaim the resource
	VolumeReleased PersistentVolumePhase = "Released"
	// used for PersistentVolumes that failed to be correctly recycled or deleted after being released from a claim
	VolumeFailed PersistentVolumePhase = "Failed"
)

type PersistentVolumeClaimPhase string

const (
	// used for PersistentVolumeClaims that are not yet bound
	ClaimPending PersistentVolumeClaimPhase = "Pending"
	// used for PersistentVolumeClaims that are bound
	ClaimBound PersistentVolumeClaimPhase = "Bound"
)

// HostPathVolumeSource represents a host directory mapped into a pod.
type HostPathVolumeSource struct {
	Path string `json:"path"`
}

// EmptyDirVolumeSource represents an empty directory for a pod.
type EmptyDirVolumeSource struct {
	// TODO: Longer term we want to represent the selection of underlying
	// media more like a scheduling problem - user says what traits they
	// need, we give them a backing store that satisifies that.  For now
	// this will cover the most common needs.
	// Optional: what type of storage medium should back this directory.
	// The default is "" which means to use the node's default medium.
	Medium StorageMedium `json:"medium"`
}

// StorageMedium defines ways that storage can be allocated to a volume.
type StorageMedium string

const (
	StorageMediumDefault StorageMedium = ""       // use whatever the default is for the node
	StorageMediumMemory  StorageMedium = "Memory" // use memory (tmpfs)
)

// Protocol defines network protocols supported for things like conatiner ports.
type Protocol string

const (
	// ProtocolTCP is the TCP protocol.
	ProtocolTCP Protocol = "TCP"
	// ProtocolUDP is the UDP protocol.
	ProtocolUDP Protocol = "UDP"
)

// GCEPersistentDiskVolumeSource represents a Persistent Disk resource in Google Compute Engine.
//
// A GCE PD must exist and be formatted before mounting to a container.
// The disk must also be in the same GCE project and zone as the kubelet.
// A GCE PD can only be mounted as read/write once.
type GCEPersistentDiskVolumeSource struct {
	// Unique name of the PD resource. Used to identify the disk in GCE
	PDName string `json:"pdName"`
	// Required: Filesystem type to mount.
	// Must be a filesystem type supported by the host operating system.
	// Ex. "ext4", "xfs", "ntfs"
	// TODO: how do we prevent errors in the filesystem from compromising the machine
	FSType string `json:"fsType,omitempty"`
	// Optional: Partition on the disk to mount.
	// If omitted, kubelet will attempt to mount the device name.
	// Ex. For /dev/sda1, this field is "1", for /dev/sda, this field is 0 or empty.
	Partition int `json:"partition,omitempty"`
	// Optional: Defaults to false (read/write). ReadOnly here will force
	// the ReadOnly setting in VolumeMounts.
	ReadOnly bool `json:"readOnly,omitempty"`
}

// A ISCSI Disk can only be mounted as read/write once.
type ISCSIVolumeSource struct {
	// Required: iSCSI target portal
	// the portal is either an IP or ip_addr:port if port is other than default (typically TCP ports 860 and 3260)
	TargetPortal string `json:"targetPortal,omitempty"`
	// Required:  target iSCSI Qualified Name
	IQN string `json:"iqn,omitempty"`
	// Required: iSCSI target lun number
	Lun int `json:"lun,omitempty"`
	// Required: Filesystem type to mount.
	// Must be a filesystem type supported by the host operating system.
	// Ex. "ext4", "xfs", "ntfs"
	// TODO: how do we prevent errors in the filesystem from compromising the machine
	FSType string `json:"fsType,omitempty"`
	// Optional: Defaults to false (read/write). ReadOnly here will force
	// the ReadOnly setting in VolumeMounts.
	ReadOnly bool `json:"readOnly,omitempty"`
}

// AWSElasticBlockStoreVolumeSource represents a Persistent Disk resource in AWS.
//
// An AWS EBS disk must exist and be formatted before mounting to a container.
// The disk must also be in the same AWS zone as the kubelet.
// A AWS EBS disk can only be mounted as read/write once.
type AWSElasticBlockStoreVolumeSource struct {
	// Unique id of the persistent disk resource. Used to identify the disk in AWS
	VolumeID string `json:"volumeID"`
	// Required: Filesystem type to mount.
	// Must be a filesystem type supported by the host operating system.
	// Ex. "ext4", "xfs", "ntfs"
	// TODO: how do we prevent errors in the filesystem from compromising the machine
	FSType string `json:"fsType,omitempty"`
	// Optional: Partition on the disk to mount.
	// If omitted, kubelet will attempt to mount the device name.
	// Ex. For /dev/sda1, this field is "1", for /dev/sda, this field is 0 or empty.
	Partition int `json:"partition,omitempty"`
	// Optional: Defaults to false (read/write). ReadOnly here will force
	// the ReadOnly setting in VolumeMounts.
	ReadOnly bool `json:"readOnly,omitempty"`
}

// GitRepoVolumeSource represents a volume that is pulled from git when the pod is created.
type GitRepoVolumeSource struct {
	// Repository URL
	Repository string `json:"repository"`
	// Commit hash, this is optional
	Revision string `json:"revision"`
	// TODO: Consider credentials here.
}

// SecretVolumeSource adapts a Secret into a VolumeSource.
//
// The contents of the target Secret's Data field will be presented in a volume
// as files using the keys in the Data field as the file names.
type SecretVolumeSource struct {
	// Name of the secret in the pod's namespace to use
	SecretName string `json:"secretName"`
}

// NFSVolumeSource represents an NFS Mount that lasts the lifetime of a pod
type NFSVolumeSource struct {
	// Server is the hostname or IP address of the NFS server
	Server string `json:"server"`

	// Path is the exported NFS share
	Path string `json:"path"`

	// Optional: Defaults to false (read/write). ReadOnly here will force
	// the NFS export to be mounted with read-only permissions
	ReadOnly bool `json:"readOnly,omitempty"`
}

// GlusterfsVolumeSource represents a Glusterfs Mount that lasts the lifetime of a pod
type GlusterfsVolumeSource struct {
	// Required: EndpointsName is the endpoint name that details Glusterfs topology
	EndpointsName string `json:"endpoints"`

	// Required: Path is the Glusterfs volume path
	Path string `json:"path"`

	// Optional: Defaults to false (read/write). ReadOnly here will force
	// the Glusterfs to be mounted with read-only permissions
	ReadOnly bool `json:"readOnly,omitempty"`
}

<<<<<<< HEAD
// RBDVolumeSource represents a Rados Block Device Mount that lasts the lifetime of a pod
type RBDVolumeSource struct {
	// Required: CephMonitors is a collection of Ceph monitors
	CephMonitors []string `json:"monitors"`
	// Required: RBDImage is the rados image name
	RBDImage string `json:"image"`
	// Required: Filesystem type to mount.
	// Must be a filesystem type supported by the host operating system.
	// Ex. "ext4", "xfs", "ntfs"
	// TODO: how do we prevent errors in the filesystem from compromising the machine
	FSType string `json:"fsType,omitempty"`
	// Optional: RadosPool is the rados pool name,default is rbd
	RBDPool string `json:"pool"`
	// Optional: RBDUser is the rados user name, default is admin
	RadosUser string `json:"user"`
	// Optional: Keyring is the path to key ring for RBDUser, default is /etc/ceph/keyring
	Keyring string `json:"keyring"`
	// Optional: SecretRef is name of the authentication secret for RBDUser, default is empty.
	SecretRef *LocalObjectReference `json:"secretRef"`
=======
// CinderVolumeSource represents a cinder volume resource in Openstack.
// A Cinder volume must exist and be formatted before mounting to a container.
// The disk must also be in the same region as the kubelet.
type CinderVolumeSource struct {
	// Unique uuid of the volume resource. Used to identify the cinder volume
	VolID string `json:"volId"`
	// Required: Filesystem type to mount.
	// Must be a filesystem type supported by the host operating system.
	// Only ext3 and ext4 are allowed
	FSType string `json:"fsType,omitempty"`
>>>>>>> e78d2684
	// Optional: Defaults to false (read/write). ReadOnly here will force
	// the ReadOnly setting in VolumeMounts.
	ReadOnly bool `json:"readOnly,omitempty"`
}

// ContainerPort represents a network port in a single container
type ContainerPort struct {
	// Optional: If specified, this must be a DNS_LABEL.  Each named port
	// in a pod must have a unique name.
	Name string `json:"name,omitempty"`
	// Optional: If specified, this must be a valid port number, 0 < x < 65536.
	// If HostNetwork is specified, this must match ContainerPort.
	HostPort int `json:"hostPort,omitempty"`
	// Required: This must be a valid port number, 0 < x < 65536.
	ContainerPort int `json:"containerPort"`
	// Required: Supports "TCP" and "UDP".
	Protocol Protocol `json:"protocol,omitempty"`
	// Optional: What host IP to bind the external port to.
	HostIP string `json:"hostIP,omitempty"`
}

// VolumeMount describes a mounting of a Volume within a container.
type VolumeMount struct {
	// Required: This must match the Name of a Volume [above].
	Name string `json:"name"`
	// Optional: Defaults to false (read-write).
	ReadOnly bool `json:"readOnly,omitempty"`
	// Required.
	MountPath string `json:"mountPath"`
}

// EnvVar represents an environment variable present in a Container.
type EnvVar struct {
	// Required: This must be a C_IDENTIFIER.
	Name string `json:"name"`
	// Optional: no more than one of the following may be specified.
	// Optional: Defaults to ""; variable references $(VAR_NAME) are expanded
	// using the previous defined environment variables in the container and
	// any service environment variables.  If a variable cannot be resolved,
	// the reference in the input string will be unchanged.  The $(VAR_NAME)
	// syntax can be escaped with a double $$, ie: $$(VAR_NAME).  Escaped
	// references will never be expanded, regardless of whether the variable
	// exists or not.
	Value string `json:"value,omitempty"`
	// Optional: Specifies a source the value of this var should come from.
	ValueFrom *EnvVarSource `json:"valueFrom,omitempty"`
}

// EnvVarSource represents a source for the value of an EnvVar.
type EnvVarSource struct {
	// Required: Selects a field of the pod; only name and namespace are supported.
	FieldRef *ObjectFieldSelector `json:"fieldRef"`
}

// ObjectFieldSelector selects an APIVersioned field of an object.
type ObjectFieldSelector struct {
	// Required: Version of the schema the FieldPath is written in terms of.
	// If no value is specified, it will be defaulted to the APIVersion of the
	// enclosing object.
	APIVersion string `json:"apiVersion"`
	// Required: Path of the field to select in the specified API version
	FieldPath string `json:"fieldPath"`
}

// HTTPGetAction describes an action based on HTTP Get requests.
type HTTPGetAction struct {
	// Optional: Path to access on the HTTP server.
	Path string `json:"path,omitempty"`
	// Required: Name or number of the port to access on the container.
	Port util.IntOrString `json:"port,omitempty"`
	// Optional: Host name to connect to, defaults to the pod IP.
	Host string `json:"host,omitempty"`
}

// TCPSocketAction describes an action based on opening a socket
type TCPSocketAction struct {
	// Required: Port to connect to.
	Port util.IntOrString `json:"port,omitempty"`
}

// ExecAction describes a "run in container" action.
type ExecAction struct {
	// Command is the command line to execute inside the container, the working directory for the
	// command  is root ('/') in the container's filesystem.  The command is simply exec'd, it is
	// not run inside a shell, so traditional shell instructions ('|', etc) won't work.  To use
	// a shell, you need to explicitly call out to that shell.
	Command []string `json:"command,omitempty"`
}

// Probe describes a liveness probe to be examined to the container.
type Probe struct {
	// The action taken to determine the health of a container
	Handler `json:",inline"`
	// Length of time before health checking is activated.  In seconds.
	InitialDelaySeconds int64 `json:"initialDelaySeconds,omitempty"`
	// Length of time before health checking times out.  In seconds.
	TimeoutSeconds int64 `json:"timeoutSeconds,omitempty"`
}

// PullPolicy describes a policy for if/when to pull a container image
type PullPolicy string

const (
	// PullAlways means that kubelet always attempts to pull the latest image.  Container will fail If the pull fails.
	PullAlways PullPolicy = "Always"
	// PullNever means that kubelet never pulls an image, but only uses a local image.  Container will fail if the image isn't present
	PullNever PullPolicy = "Never"
	// PullIfNotPresent means that kubelet pulls if the image isn't present on disk. Container will fail if the image isn't present and the pull fails.
	PullIfNotPresent PullPolicy = "IfNotPresent"
)

// Capability represent POSIX capabilities type
type Capability string

// Capabilities represent POSIX capabilities that can be added or removed to a running container.
type Capabilities struct {
	// Added capabilities
	Add []Capability `json:"add,omitempty"`
	// Removed capabilities
	Drop []Capability `json:"drop,omitempty"`
}

// ResourceRequirements describes the compute resource requirements.
type ResourceRequirements struct {
	// Limits describes the maximum amount of compute resources required.
	Limits ResourceList `json:"limits,omitempty"`
	// Requests describes the minimum amount of compute resources required.
	// Note: 'Requests' are honored only for Persistent Volumes as of now.
	// TODO: Update the scheduler to use 'Requests' in addition to 'Limits'. If Request is omitted for a container,
	// it defaults to Limits if that is explicitly specified, otherwise to an implementation-defined value
	Requests ResourceList `json:"requests,omitempty"`
}

// Container represents a single container that is expected to be run on the host.
type Container struct {
	// Required: This must be a DNS_LABEL.  Each container in a pod must
	// have a unique name.
	Name string `json:"name"`
	// Required.
	Image string `json:"image"`
	// Optional: The docker image's entrypoint is used if this is not provided; cannot be updated.
	// Variable references $(VAR_NAME) are expanded using the container's environment.  If a variable
	// cannot be resolved, the reference in the input string will be unchanged.  The $(VAR_NAME) syntax
	// can be escaped with a double $$, ie: $$(VAR_NAME).  Escaped references will never be expanded,
	// regardless of whether the variable exists or not.
	Command []string `json:"command,omitempty"`
	// Optional: The docker image's cmd is used if this is not provided; cannot be updated.
	// Variable references $(VAR_NAME) are expanded using the container's environment.  If a variable
	// cannot be resolved, the reference in the input string will be unchanged.  The $(VAR_NAME) syntax
	// can be escaped with a double $$, ie: $$(VAR_NAME).  Escaped references will never be expanded,
	// regardless of whether the variable exists or not.
	Args []string `json:"args,omitempty"`
	// Optional: Defaults to Docker's default.
	WorkingDir string          `json:"workingDir,omitempty"`
	Ports      []ContainerPort `json:"ports,omitempty"`
	Env        []EnvVar        `json:"env,omitempty"`
	// Compute resource requirements.
	Resources      ResourceRequirements `json:"resources,omitempty"`
	VolumeMounts   []VolumeMount        `json:"volumeMounts,omitempty"`
	LivenessProbe  *Probe               `json:"livenessProbe,omitempty"`
	ReadinessProbe *Probe               `json:"readinessProbe,omitempty"`
	Lifecycle      *Lifecycle           `json:"lifecycle,omitempty"`
	// Required.
	TerminationMessagePath string `json:"terminationMessagePath,omitempty"`
	// Required: Policy for pulling images for this container
	ImagePullPolicy PullPolicy `json:"imagePullPolicy"`
	// Optional: SecurityContext defines the security options the pod should be run with
	SecurityContext *SecurityContext `json:"securityContext,omitempty" description:"security options the pod should run with"`
}

// Handler defines a specific action that should be taken
// TODO: pass structured data to these actions, and document that data here.
type Handler struct {
	// One and only one of the following should be specified.
	// Exec specifies the action to take.
	Exec *ExecAction `json:"exec,omitempty"`
	// HTTPGet specifies the http request to perform.
	HTTPGet *HTTPGetAction `json:"httpGet,omitempty"`
	// TCPSocket specifies an action involving a TCP port.
	// TODO: implement a realistic TCP lifecycle hook
	TCPSocket *TCPSocketAction `json:"tcpSocket,omitempty"`
}

// Lifecycle describes actions that the management system should take in response to container lifecycle
// events.  For the PostStart and PreStop lifecycle handlers, management of the container blocks
// until the action is complete, unless the container process fails, in which case the handler is aborted.
type Lifecycle struct {
	// PostStart is called immediately after a container is created.  If the handler fails, the container
	// is terminated and restarted.
	PostStart *Handler `json:"postStart,omitempty"`
	// PreStop is called immediately before a container is terminated.  The reason for termination is
	// passed to the handler.  Regardless of the outcome of the handler, the container is eventually terminated.
	PreStop *Handler `json:"preStop,omitempty"`
}

// The below types are used by kube_client and api_server.

type ConditionStatus string

// These are valid condition statuses. "ConditionTrue" means a resource is in the condition;
// "ConditionFalse" means a resource is not in the condition; "ConditionUnknown" means kubernetes
// can't decide if a resource is in the condition or not. In the future, we could add other
// intermediate conditions, e.g. ConditionDegraded.
const (
	ConditionTrue    ConditionStatus = "True"
	ConditionFalse   ConditionStatus = "False"
	ConditionUnknown ConditionStatus = "Unknown"
)

type ContainerStateWaiting struct {
	// Reason could be pulling image,
	Reason string `json:"reason,omitempty"`
}

type ContainerStateRunning struct {
	StartedAt util.Time `json:"startedAt,omitempty"`
}

type ContainerStateTerminated struct {
	ExitCode    int       `json:"exitCode"`
	Signal      int       `json:"signal,omitempty"`
	Reason      string    `json:"reason,omitempty"`
	Message     string    `json:"message,omitempty"`
	StartedAt   util.Time `json:"startedAt,omitempty"`
	FinishedAt  util.Time `json:"finishedAt,omitempty"`
	ContainerID string    `json:"containerID,omitempty"`
}

// ContainerState holds a possible state of container.
// Only one of its members may be specified.
// If none of them is specified, the default one is ContainerStateWaiting.
type ContainerState struct {
	Waiting    *ContainerStateWaiting    `json:"waiting,omitempty"`
	Running    *ContainerStateRunning    `json:"running,omitempty"`
	Terminated *ContainerStateTerminated `json:"terminated,omitempty"`
}

type ContainerStatus struct {
	// Each container in a pod must have a unique name.
	Name string `json:"name"`
	// TODO(dchen1107): Should we rename PodStatus to a more generic name or have a separate states
	// defined for container?
	State                ContainerState `json:"state,omitempty"`
	LastTerminationState ContainerState `json:"lastState,omitempty"`
	// Ready specifies whether the conatiner has passed its readiness check.
	Ready bool `json:"ready"`
	// Note that this is calculated from dead containers.  But those containers are subject to
	// garbage collection.  This value will get capped at 5 by GC.
	RestartCount int `json:"restartCount"`
	// TODO(dchen1107): Need to decide how to represent this in v1beta3
	Image       string `json:"image"`
	ImageID     string `json:"imageID"`
	ContainerID string `json:"containerID,omitempty"`
}

// PodPhase is a label for the condition of a pod at the current time.
type PodPhase string

// These are the valid statuses of pods.
const (
	// PodPending means the pod has been accepted by the system, but one or more of the containers
	// has not been started. This includes time before being bound to a node, as well as time spent
	// pulling images onto the host.
	PodPending PodPhase = "Pending"
	// PodRunning means the pod has been bound to a node and all of the containers have been started.
	// At least one container is still running or is in the process of being restarted.
	PodRunning PodPhase = "Running"
	// PodSucceeded means that all containers in the pod have voluntarily terminated
	// with a container exit code of 0, and the system is not going to restart any of these containers.
	PodSucceeded PodPhase = "Succeeded"
	// PodFailed means that all containers in the pod have terminated, and at least one container has
	// terminated in a failure (exited with a non-zero exit code or was stopped by the system).
	PodFailed PodPhase = "Failed"
	// PodUnknown means that for some reason the state of the pod could not be obtained, typically due
	// to an error in communicating with the host of the pod.
	PodUnknown PodPhase = "Unknown"
)

type PodConditionType string

// These are valid conditions of pod.
const (
	// PodReady means the pod is able to service requests and should be added to the
	// load balancing pools of all matching services.
	PodReady PodConditionType = "Ready"
)

// TODO: add LastTransitionTime, Reason, Message to match NodeCondition api.
type PodCondition struct {
	Type   PodConditionType `json:"type"`
	Status ConditionStatus  `json:"status"`
}

// RestartPolicy describes how the container should be restarted.
// Only one of the following restart policies may be specified.
// If none of the following policies is specified, the default one
// is RestartPolicyAlways.
type RestartPolicy string

const (
	RestartPolicyAlways    RestartPolicy = "Always"
	RestartPolicyOnFailure RestartPolicy = "OnFailure"
	RestartPolicyNever     RestartPolicy = "Never"
)

// PodList is a list of Pods.
type PodList struct {
	TypeMeta `json:",inline"`
	ListMeta `json:"metadata,omitempty"`

	Items []Pod `json:"items"`
}

// DNSPolicy defines how a pod's DNS will be configured.
type DNSPolicy string

const (
	// DNSClusterFirst indicates that the pod should use cluster DNS
	// first, if it is available, then fall back on the default (as
	// determined by kubelet) DNS settings.
	DNSClusterFirst DNSPolicy = "ClusterFirst"

	// DNSDefault indicates that the pod should use the default (as
	// determined by kubelet) DNS settings.
	DNSDefault DNSPolicy = "Default"
)

// PodSpec is a description of a pod
type PodSpec struct {
	Volumes []Volume `json:"volumes"`
	// Required: there must be at least one container in a pod.
	Containers    []Container   `json:"containers"`
	RestartPolicy RestartPolicy `json:"restartPolicy,omitempty"`
	// Optional duration in seconds the pod needs to terminate gracefully. May be decreased in delete request.
	// Value must be non-negative integer. The value zero indicates delete immediately.
	// If this value is nil, the default grace period will be used instead.
	// The grace period is the duration in seconds after the processes running in the pod are sent
	// a termination signal and the time when the processes are forcibly halted with a kill signal.
	// Set this value longer than the expected cleanup time for your process.
	TerminationGracePeriodSeconds *int64 `json:"terminationGracePeriodSeconds,omitempty"`
	// Optional duration in seconds relative to the StartTime that the pod may be active on a node
	// before the system actively tries to terminate the pod; value must be positive integer
	ActiveDeadlineSeconds *int64 `json:"activeDeadlineSeconds,omitempty"`
	// Required: Set DNS policy.
	DNSPolicy DNSPolicy `json:"dnsPolicy,omitempty"`
	// NodeSelector is a selector which must be true for the pod to fit on a node
	NodeSelector map[string]string `json:"nodeSelector,omitempty"`

	// ServiceAccountName is the name of the ServiceAccount to use to run this pod
	// The pod will be allowed to use secrets referenced by the ServiceAccount
	ServiceAccountName string `json:"serviceAccountName"`

	// NodeName is a request to schedule this pod onto a specific node.  If it is non-empty,
	// the scheduler simply schedules this pod onto that node, assuming that it fits resource
	// requirements.
	NodeName string `json:"nodeName,omitempty"`
	// Uses the host's network namespace. If this option is set, the ports that will be
	// used must be specified.
	// Optional: Default to false.
	HostNetwork bool `json:"hostNetwork,omitempty"`
	// ImagePullSecrets is an optional list of references to secrets in the same namespace to use for pulling any of the images used by this PodSpec.
	// If specified, these secrets will be passed to individual puller implementations for them to use.  For example,
	// in the case of docker, only DockerConfig type secrets are honored.
	ImagePullSecrets []LocalObjectReference `json:"imagePullSecrets,omitempty" description:"list of references to secrets in the same namespace available for pulling the container images"`
}

// PodStatus represents information about the status of a pod. Status may trail the actual
// state of a system.
type PodStatus struct {
	Phase      PodPhase       `json:"phase,omitempty"`
	Conditions []PodCondition `json:"conditions,omitempty"`
	// A human readable message indicating details about why the pod is in this state.
	Message string `json:"message,omitempty"`
	// A brief CamelCase message indicating details about why the pod is in this state. e.g. 'OutOfDisk'
	Reason string `json:"reason,omitempty" description:"(brief-CamelCase) reason indicating details about why the pod is in this condition"`

	HostIP string `json:"hostIP,omitempty"`
	PodIP  string `json:"podIP,omitempty"`

	// Date and time at which the object was acknowledged by the Kubelet.
	// This is before the Kubelet pulled the container image(s) for the pod.
	StartTime *util.Time `json:"startTime,omitempty"`

	// The list has one entry per container in the manifest. Each entry is
	// currently the output of `docker inspect`. This output format is *not*
	// final and should not be relied upon.
	// TODO: Make real decisions about what our info should look like. Re-enable fuzz test
	// when we have done this.
	ContainerStatuses []ContainerStatus `json:"containerStatuses,omitempty"`
}

// PodStatusResult is a wrapper for PodStatus returned by kubelet that can be encode/decoded
type PodStatusResult struct {
	TypeMeta   `json:",inline"`
	ObjectMeta `json:"metadata,omitempty"`
	// Status represents the current information about a pod. This data may not be up
	// to date.
	Status PodStatus `json:"status,omitempty"`
}

// Pod is a collection of containers, used as either input (create, update) or as output (list, get).
type Pod struct {
	TypeMeta   `json:",inline"`
	ObjectMeta `json:"metadata,omitempty"`

	// Spec defines the behavior of a pod.
	Spec PodSpec `json:"spec,omitempty"`

	// Status represents the current information about a pod. This data may not be up
	// to date.
	Status PodStatus `json:"status,omitempty"`
}

// PodTemplateSpec describes the data a pod should have when created from a template
type PodTemplateSpec struct {
	// Metadata of the pods created from this template.
	ObjectMeta `json:"metadata,omitempty"`

	// Spec defines the behavior of a pod.
	Spec PodSpec `json:"spec,omitempty"`
}

// PodTemplate describes a template for creating copies of a predefined pod.
type PodTemplate struct {
	TypeMeta   `json:",inline"`
	ObjectMeta `json:"metadata,omitempty"`

	// Template defines the pods that will be created from this pod template
	Template PodTemplateSpec `json:"template,omitempty"`
}

// PodTemplateList is a list of PodTemplates.
type PodTemplateList struct {
	TypeMeta `json:",inline"`
	ListMeta `json:"metadata,omitempty"`

	Items []PodTemplate `json:"items"`
}

// ReplicationControllerSpec is the specification of a replication controller.
// As the internal representation of a replication controller, it may have either
// a TemplateRef or a Template set.
type ReplicationControllerSpec struct {
	// Replicas is the number of desired replicas.
	Replicas int `json:"replicas"`

	// Selector is a label query over pods that should match the Replicas count.
	Selector map[string]string `json:"selector"`

	// TemplateRef is a reference to an object that describes the pod that will be created if
	// insufficient replicas are detected. This reference is ignored if a Template is set.
	// Must be set before converting to a v1beta3 API object
	//TemplateRef *ObjectReference `json:"templateRef,omitempty"`

	// Template is the object that describes the pod that will be created if
	// insufficient replicas are detected. Internally, this takes precedence over a
	// TemplateRef.
	// Must be set before converting to a v1beta1 or v1beta2 API object.
	Template *PodTemplateSpec `json:"template,omitempty"`
}

// ReplicationControllerStatus represents the current status of a replication
// controller.
type ReplicationControllerStatus struct {
	// Replicas is the number of actual replicas.
	Replicas int `json:"replicas"`

	// ObservedGeneration is the most recent generation observed by the controller.
	ObservedGeneration int64 `json:"observedGeneration,omitempty"`
}

// ReplicationController represents the configuration of a replication controller.
type ReplicationController struct {
	TypeMeta   `json:",inline"`
	ObjectMeta `json:"metadata,omitempty"`

	// Spec defines the desired behavior of this replication controller.
	Spec ReplicationControllerSpec `json:"spec,omitempty"`

	// Status is the current status of this replication controller. This data may be
	// out of date by some window of time.
	Status ReplicationControllerStatus `json:"status,omitempty"`
}

// ReplicationControllerList is a collection of replication controllers.
type ReplicationControllerList struct {
	TypeMeta `json:",inline"`
	ListMeta `json:"metadata,omitempty"`

	Items []ReplicationController `json:"items"`
}

const (
	// ClusterIPNone - do not assign a cluster IP
	// no proxying required and no environment variables should be created for pods
	ClusterIPNone = "None"
)

// ServiceList holds a list of services.
type ServiceList struct {
	TypeMeta `json:",inline"`
	ListMeta `json:"metadata,omitempty"`

	Items []Service `json:"items"`
}

// Session Affinity Type string
type ServiceAffinity string

const (
	// ServiceAffinityClientIP is the Client IP based.
	ServiceAffinityClientIP ServiceAffinity = "ClientIP"

	// ServiceAffinityNone - no session affinity.
	ServiceAffinityNone ServiceAffinity = "None"
)

// Service Type string describes ingress methods for a service
type ServiceType string

const (
	// ServiceTypeClusterIP means a service will only be accessible inside the
	// cluster, via the ClusterIP.
	ServiceTypeClusterIP ServiceType = "ClusterIP"

	// ServiceTypeNodePort means a service will be exposed on one port of
	// every node, in addition to 'ClusterIP' type.
	ServiceTypeNodePort ServiceType = "NodePort"

	// ServiceTypeLoadBalancer means a service will be exposed via an
	// external load balancer (if the cloud provider supports it), in addition
	// to 'NodePort' type.
	ServiceTypeLoadBalancer ServiceType = "LoadBalancer"
)

// ServiceStatus represents the current status of a service
type ServiceStatus struct {
	// LoadBalancer contains the current status of the load-balancer,
	// if one is present.
	LoadBalancer LoadBalancerStatus `json:"loadBalancer,omitempty"`
}

// LoadBalancerStatus represents the status of a load-balancer
type LoadBalancerStatus struct {
	// Ingress is a list containing ingress points for the load-balancer;
	// traffic intended for the service should be sent to these ingress points.
	Ingress []LoadBalancerIngress `json:"ingress,omitempty" description:"load-balancer ingress points"`
}

// LoadBalancerIngress represents the status of a load-balancer ingress point:
// traffic intended for the service should be sent to an ingress point.
type LoadBalancerIngress struct {
	// IP is set for load-balancer ingress points that are IP based
	// (typically GCE or OpenStack load-balancers)
	IP string `json:"ip,omitempty" description:"IP address of ingress point"`

	// Hostname is set for load-balancer ingress points that are DNS based
	// (typically AWS load-balancers)
	Hostname string `json:"hostname,omitempty" description:"hostname of ingress point"`
}

// ServiceSpec describes the attributes that a user creates on a service
type ServiceSpec struct {
	// Required: The list of ports that are exposed by this service.
	Ports []ServicePort `json:"ports"`

	// This service will route traffic to pods having labels matching this selector. If empty or not present,
	// the service is assumed to have endpoints set by an external process and Kubernetes will not modify
	// those endpoints.
	Selector map[string]string `json:"selector"`

	// ClusterIP is usually assigned by the master.  If specified by the user
	// we will try to respect it or else fail the request.  This field can
	// not be changed by updates.
	// Valid values are None, empty string (""), or a valid IP address
	// None can be specified for headless services when proxying is not required
	ClusterIP string `json:"clusterIP,omitempty"`

	// Type determines how the service will be exposed.  Valid options: ClusterIP, NodePort, LoadBalancer
	Type ServiceType `json:"type,omitempty"`

	// DeprecatedPublicIPs are deprecated and silently ignored.
	// Old behaviour: PublicIPs are used by external load balancers, or can be set by
	// users to handle external traffic that arrives at a node.
	DeprecatedPublicIPs []string `json:"deprecatedPublicIPs,omitempty"`

	// Required: Supports "ClientIP" and "None".  Used to maintain session affinity.
	SessionAffinity ServiceAffinity `json:"sessionAffinity,omitempty"`
}

type ServicePort struct {
	// Optional if only one ServicePort is defined on this service: The
	// name of this port within the service.  This must be a DNS_LABEL.
	// All ports within a ServiceSpec must have unique names.  This maps to
	// the 'Name' field in EndpointPort objects.
	Name string `json:"name"`

	// The IP protocol for this port.  Supports "TCP" and "UDP".
	Protocol Protocol `json:"protocol"`

	// The port that will be exposed on the service.
	Port int `json:"port"`

	// Optional: The target port on pods selected by this service.  If this
	// is a string, it will be looked up as a named port in the target
	// Pod's container ports.  If this is not specified, the first port on
	// the destination pod will be used.  This behavior is deprecated.  As
	// of v1beta3 the default value is the sames as the Port field (an
	// identity map).
	TargetPort util.IntOrString `json:"targetPort"`

	// The port on each node on which this service is exposed.
	// Default is to auto-allocate a port if the ServiceType of this Service requires one.
	NodePort int `json:"nodePort" description:"the port on each node on which this service is exposed"`
}

// Service is a named abstraction of software service (for example, mysql) consisting of local port
// (for example 3306) that the proxy listens on, and the selector that determines which pods
// will answer requests sent through the proxy.
type Service struct {
	TypeMeta   `json:",inline"`
	ObjectMeta `json:"metadata,omitempty"`

	// Spec defines the behavior of a service.
	Spec ServiceSpec `json:"spec,omitempty"`

	// Status represents the current status of a service.
	Status ServiceStatus `json:"status,omitempty"`
}

// ServiceAccount binds together:
// * a name, understood by users, and perhaps by peripheral systems, for an identity
// * a principal that can be authenticated and authorized
// * a set of secrets
type ServiceAccount struct {
	TypeMeta   `json:",inline"`
	ObjectMeta `json:"metadata,omitempty"`

	// Secrets is the list of secrets allowed to be used by pods running using this ServiceAccount
	Secrets []ObjectReference `json:"secrets"`

	// ImagePullSecrets is a list of references to secrets in the same namespace to use for pulling any images
	// in pods that reference this ServiceAccount.  ImagePullSecrets are distinct from Secrets because Secrets
	// can be mounted in the pod, but ImagePullSecrets are only accessed by the kubelet.
	ImagePullSecrets []LocalObjectReference `json:"imagePullSecrets,omitempty" description:"list of references to secrets in the same namespace available for pulling container images"`
}

// ServiceAccountList is a list of ServiceAccount objects
type ServiceAccountList struct {
	TypeMeta `json:",inline"`
	ListMeta `json:"metadata,omitempty"`

	Items []ServiceAccount `json:"items"`
}

// Endpoints is a collection of endpoints that implement the actual service.  Example:
//   Name: "mysvc",
//   Subsets: [
//     {
//       Addresses: [{"ip": "10.10.1.1"}, {"ip": "10.10.2.2"}],
//       Ports: [{"name": "a", "port": 8675}, {"name": "b", "port": 309}]
//     },
//     {
//       Addresses: [{"ip": "10.10.3.3"}],
//       Ports: [{"name": "a", "port": 93}, {"name": "b", "port": 76}]
//     },
//  ]
type Endpoints struct {
	TypeMeta   `json:",inline"`
	ObjectMeta `json:"metadata,omitempty"`

	// The set of all endpoints is the union of all subsets.
	Subsets []EndpointSubset
}

// EndpointSubset is a group of addresses with a common set of ports.  The
// expanded set of endpoints is the Cartesian product of Addresses x Ports.
// For example, given:
//   {
//     Addresses: [{"ip": "10.10.1.1"}, {"ip": "10.10.2.2"}],
//     Ports:     [{"name": "a", "port": 8675}, {"name": "b", "port": 309}]
//   }
// The resulting set of endpoints can be viewed as:
//     a: [ 10.10.1.1:8675, 10.10.2.2:8675 ],
//     b: [ 10.10.1.1:309, 10.10.2.2:309 ]
type EndpointSubset struct {
	Addresses []EndpointAddress
	Ports     []EndpointPort
}

// EndpointAddress is a tuple that describes single IP address.
type EndpointAddress struct {
	// The IP of this endpoint.
	// TODO: This should allow hostname or IP, see #4447.
	IP string

	// Optional: The kubernetes object related to the entry point.
	TargetRef *ObjectReference
}

// EndpointPort is a tuple that describes a single port.
type EndpointPort struct {
	// The name of this port (corresponds to ServicePort.Name).  Optional
	// if only one port is defined.  Must be a DNS_LABEL.
	Name string

	// The port number.
	Port int

	// The IP protocol for this port.
	Protocol Protocol
}

// EndpointsList is a list of endpoints.
type EndpointsList struct {
	TypeMeta `json:",inline"`
	ListMeta `json:"metadata,omitempty"`

	Items []Endpoints `json:"items"`
}

// NodeSpec describes the attributes that a node is created with.
type NodeSpec struct {
	// PodCIDR represents the pod IP range assigned to the node
	// Note: assigning IP ranges to nodes might need to be revisited when we support migratable IPs.
	PodCIDR string `json:"podCIDR,omitempty"`

	// External ID of the node assigned by some machine database (e.g. a cloud provider)
	ExternalID string `json:"externalID,omitempty"`

	// ID of the node assigned by the cloud provider
	// Note: format is "<ProviderName>://<ProviderSpecificNodeID>"
	ProviderID string `json:"providerID,omitempty"`

	// Unschedulable controls node schedulability of new pods. By default node is schedulable.
	Unschedulable bool `json:"unschedulable,omitempty"`
}

// NodeSystemInfo is a set of ids/uuids to uniquely identify the node.
type NodeSystemInfo struct {
	// MachineID is the machine-id reported by the node
	MachineID string `json:"machineID"`
	// SystemUUID is the system-uuid reported by the node
	SystemUUID string `json:"systemUUID"`
	// BootID is the boot-id reported by the node
	BootID string `json:"bootID"`
	// Kernel version reported by the node
	KernelVersion string `json:"kernelVersion"`
	// OS image used reported by the node
	OsImage string `json:"osImage"`
	// Container runtime version reported by the node
	ContainerRuntimeVersion string `json:"containerRuntimeVersion"`
	// Kubelet version reported by the node
	KubeletVersion string `json:"kubeletVersion"`
	// Kube-proxy version reported by the node
	KubeProxyVersion string `json:"kubeProxyVersion"`
}

// NodeStatus is information about the current status of a node.
type NodeStatus struct {
	// Capacity represents the available resources of a node.
	Capacity ResourceList `json:"capacity,omitempty"`
	// NodePhase is the current lifecycle phase of the node.
	Phase NodePhase `json:"phase,omitempty"`
	// Conditions is an array of current node conditions.
	Conditions []NodeCondition `json:"conditions,omitempty"`
	// Queried from cloud provider, if available.
	Addresses []NodeAddress `json:"addresses,omitempty"`
	// NodeSystemInfo is a set of ids/uuids to uniquely identify the node
	NodeInfo NodeSystemInfo `json:"nodeInfo,omitempty"`
}

type NodePhase string

// These are the valid phases of node.
const (
	// NodePending means the node has been created/added by the system, but not configured.
	NodePending NodePhase = "Pending"
	// NodeRunning means the node has been configured and has Kubernetes components running.
	NodeRunning NodePhase = "Running"
	// NodeTerminated means the node has been removed from the cluster.
	NodeTerminated NodePhase = "Terminated"
)

type NodeConditionType string

// These are valid conditions of node. Currently, we don't have enough information to decide
// node condition. In the future, we will add more. The proposed set of conditions are:
// NodeReady, NodeReachable
const (
	// NodeReady means kubelet is healthy and ready to accept pods.
	NodeReady NodeConditionType = "Ready"
)

type NodeCondition struct {
	Type               NodeConditionType `json:"type"`
	Status             ConditionStatus   `json:"status"`
	LastHeartbeatTime  util.Time         `json:"lastHeartbeatTime,omitempty"`
	LastTransitionTime util.Time         `json:"lastTransitionTime,omitempty"`
	Reason             string            `json:"reason,omitempty"`
	Message            string            `json:"message,omitempty"`
}

type NodeAddressType string

// These are valid address types of node. NodeLegacyHostIP is used to transit
// from out-dated HostIP field to NodeAddress.
const (
	NodeLegacyHostIP NodeAddressType = "LegacyHostIP"
	NodeHostName     NodeAddressType = "Hostname"
	NodeExternalIP   NodeAddressType = "ExternalIP"
	NodeInternalIP   NodeAddressType = "InternalIP"
)

type NodeAddress struct {
	Type    NodeAddressType `json:"type"`
	Address string          `json:"address"`
}

// NodeResources is an object for conveying resource information about a node.
// see http://docs.k8s.io/resources.md for more details.
type NodeResources struct {
	// Capacity represents the available resources of a node
	Capacity ResourceList `json:"capacity,omitempty"`
}

// ResourceName is the name identifying various resources in a ResourceList.
type ResourceName string

const (
	// CPU, in cores. (500m = .5 cores)
	ResourceCPU ResourceName = "cpu"
	// Memory, in bytes. (500Gi = 500GiB = 500 * 1024 * 1024 * 1024)
	ResourceMemory ResourceName = "memory"
	// Volume size, in bytes (e,g. 5Gi = 5GiB = 5 * 1024 * 1024 * 1024)
	ResourceStorage ResourceName = "storage"
	// Number of Pods that may be running on this Node: see ResourcePods
)

// ResourceList is a set of (resource name, quantity) pairs.
type ResourceList map[ResourceName]resource.Quantity

// Node is a worker node in Kubernetes
// The name of the node according to etcd is in ObjectMeta.Name.
type Node struct {
	TypeMeta   `json:",inline"`
	ObjectMeta `json:"metadata,omitempty"`

	// Spec defines the behavior of a node.
	Spec NodeSpec `json:"spec,omitempty"`

	// Status describes the current status of a Node
	Status NodeStatus `json:"status,omitempty"`
}

// NodeList is a list of nodes.
type NodeList struct {
	TypeMeta `json:",inline"`
	ListMeta `json:"metadata,omitempty"`

	Items []Node `json:"items"`
}

// NamespaceSpec describes the attributes on a Namespace
type NamespaceSpec struct {
	// Finalizers is an opaque list of values that must be empty to permanently remove object from storage
	Finalizers []FinalizerName
}

type FinalizerName string

// These are internal finalizer values to Kubernetes, must be qualified name unless defined here
const (
	FinalizerKubernetes FinalizerName = "kubernetes"
)

// NamespaceStatus is information about the current status of a Namespace.
type NamespaceStatus struct {
	// Phase is the current lifecycle phase of the namespace.
	Phase NamespacePhase `json:"phase,omitempty"`
}

type NamespacePhase string

// These are the valid phases of a namespace.
const (
	// NamespaceActive means the namespace is available for use in the system
	NamespaceActive NamespacePhase = "Active"
	// NamespaceTerminating means the namespace is undergoing graceful termination
	NamespaceTerminating NamespacePhase = "Terminating"
)

// A namespace provides a scope for Names.
// Use of multiple namespaces is optional
type Namespace struct {
	TypeMeta   `json:",inline"`
	ObjectMeta `json:"metadata,omitempty"`

	// Spec defines the behavior of the Namespace.
	Spec NamespaceSpec `json:"spec,omitempty"`

	// Status describes the current status of a Namespace
	Status NamespaceStatus `json:"status,omitempty"`
}

// NamespaceList is a list of Namespaces.
type NamespaceList struct {
	TypeMeta `json:",inline"`
	ListMeta `json:"metadata,omitempty"`

	Items []Namespace `json:"items"`
}

// Binding ties one object to another - for example, a pod is bound to a node by a scheduler.
type Binding struct {
	TypeMeta `json:",inline"`
	// ObjectMeta describes the object that is being bound.
	ObjectMeta `json:"metadata,omitempty"`

	// Target is the object to bind to.
	Target ObjectReference `json:"target"`
}

// DeleteOptions may be provided when deleting an API object
type DeleteOptions struct {
	TypeMeta `json:",inline"`

	// Optional duration in seconds before the object should be deleted. Value must be non-negative integer.
	// The value zero indicates delete immediately. If this value is nil, the default grace period for the
	// specified type will be used.
	GracePeriodSeconds *int64 `json:"gracePeriodSeconds"`
}

// ListOptions is the query options to a standard REST list call, and has future support for
// watch calls.
type ListOptions struct {
	TypeMeta `json:",inline"`

	// A selector based on labels
	LabelSelector labels.Selector
	// A selector based on fields
	FieldSelector fields.Selector
	// If true, watch for changes to this list
	Watch bool
	// The resource version to watch (no effect on list yet)
	ResourceVersion string
}

// PodLogOptions is the query options for a Pod's logs REST call
type PodLogOptions struct {
	TypeMeta

	// Container for which to return logs
	Container string

	// If true, follow the logs for the pod
	Follow bool

	// If true, return previous terminated container logs
	Previous bool
}

// PodExecOptions is the query options to a Pod's remote exec call
type PodExecOptions struct {
	TypeMeta

	// Stdin if true indicates that stdin is to be redirected for the exec call
	Stdin bool

	// Stdout if true indicates that stdout is to be redirected for the exec call
	Stdout bool

	// Stderr if true indicates that stderr is to be redirected for the exec call
	Stderr bool

	// TTY if true indicates that a tty will be allocated for the exec call
	TTY bool

	// Container in which to execute the command.
	Container string

	// Command is the remote command to execute; argv array; not executed within a shell.
	Command []string
}

// PodProxyOptions is the query options to a Pod's proxy call
type PodProxyOptions struct {
	TypeMeta

	// Path is the URL path to use for the current proxy request
	Path string
}

// Status is a return value for calls that don't return other objects.
// TODO: this could go in apiserver, but I'm including it here so clients needn't
// import both.
type Status struct {
	TypeMeta `json:",inline"`
	ListMeta `json:"metadata,omitempty"`

	// One of: "Success" or "Failure"
	Status string `json:"status,omitempty"`
	// A human-readable description of the status of this operation.
	Message string `json:"message,omitempty"`
	// A machine-readable description of why this operation is in the
	// "Failure" status. If this value is empty there
	// is no information available. A Reason clarifies an HTTP status
	// code but does not override it.
	Reason StatusReason `json:"reason,omitempty"`
	// Extended data associated with the reason.  Each reason may define its
	// own extended details. This field is optional and the data returned
	// is not guaranteed to conform to any schema except that defined by
	// the reason type.
	Details *StatusDetails `json:"details,omitempty"`
	// Suggested HTTP return code for this status, 0 if not set.
	Code int `json:"code,omitempty"`
}

// StatusDetails is a set of additional properties that MAY be set by the
// server to provide additional information about a response. The Reason
// field of a Status object defines what attributes will be set. Clients
// must ignore fields that do not match the defined type of each attribute,
// and should assume that any attribute may be empty, invalid, or under
// defined.
type StatusDetails struct {
	// The name attribute of the resource associated with the status StatusReason
	// (when there is a single name which can be described).
	Name string `json:"name,omitempty"`
	// The kind attribute of the resource associated with the status StatusReason.
	// On some operations may differ from the requested resource Kind.
	Kind string `json:"kind,omitempty"`
	// The Causes array includes more details associated with the StatusReason
	// failure. Not all StatusReasons may provide detailed causes.
	Causes []StatusCause `json:"causes,omitempty"`
	// If specified, the time in seconds before the operation should be retried.
	RetryAfterSeconds int `json:"retryAfterSeconds,omitempty"`
}

// Values of Status.Status
const (
	StatusSuccess = "Success"
	StatusFailure = "Failure"
)

// StatusReason is an enumeration of possible failure causes.  Each StatusReason
// must map to a single HTTP status code, but multiple reasons may map
// to the same HTTP status code.
// TODO: move to apiserver
type StatusReason string

const (
	// StatusReasonUnknown means the server has declined to indicate a specific reason.
	// The details field may contain other information about this error.
	// Status code 500.
	StatusReasonUnknown StatusReason = ""

	// StatusReasonUnauthorized means the server can be reached and understood the request, but requires
	// the user to present appropriate authorization credentials (identified by the WWW-Authenticate header)
	// in order for the action to be completed. If the user has specified credentials on the request, the
	// server considers them insufficient.
	// Status code 401
	StatusReasonUnauthorized StatusReason = "Unauthorized"

	// StatusReasonForbidden means the server can be reached and understood the request, but refuses
	// to take any further action.  It is the result of the server being configured to deny access for some reason
	// to the requested resource by the client.
	// Details (optional):
	//   "kind" string - the kind attribute of the forbidden resource
	//                   on some operations may differ from the requested
	//                   resource.
	//   "id"   string - the identifier of the forbidden resource
	// Status code 403
	StatusReasonForbidden StatusReason = "Forbidden"

	// StatusReasonNotFound means one or more resources required for this operation
	// could not be found.
	// Details (optional):
	//   "kind" string - the kind attribute of the missing resource
	//                   on some operations may differ from the requested
	//                   resource.
	//   "id"   string - the identifier of the missing resource
	// Status code 404
	StatusReasonNotFound StatusReason = "NotFound"

	// StatusReasonAlreadyExists means the resource you are creating already exists.
	// Details (optional):
	//   "kind" string - the kind attribute of the conflicting resource
	//   "id"   string - the identifier of the conflicting resource
	// Status code 409
	StatusReasonAlreadyExists StatusReason = "AlreadyExists"

	// StatusReasonConflict means the requested update operation cannot be completed
	// due to a conflict in the operation. The client may need to alter the request.
	// Each resource may define custom details that indicate the nature of the
	// conflict.
	// Status code 409
	StatusReasonConflict StatusReason = "Conflict"

	// StatusReasonInvalid means the requested create or update operation cannot be
	// completed due to invalid data provided as part of the request. The client may
	// need to alter the request. When set, the client may use the StatusDetails
	// message field as a summary of the issues encountered.
	// Details (optional):
	//   "kind" string - the kind attribute of the invalid resource
	//   "id"   string - the identifier of the invalid resource
	//   "causes"      - one or more StatusCause entries indicating the data in the
	//                   provided resource that was invalid.  The code, message, and
	//                   field attributes will be set.
	// Status code 422
	StatusReasonInvalid StatusReason = "Invalid"

	// StatusReasonServerTimeout means the server can be reached and understood the request,
	// but cannot complete the action in a reasonable time. The client should retry the request.
	// This is may be due to temporary server load or a transient communication issue with
	// another server. Status code 500 is used because the HTTP spec provides no suitable
	// server-requested client retry and the 5xx class represents actionable errors.
	// Details (optional):
	//   "kind" string - the kind attribute of the resource being acted on.
	//   "id"   string - the operation that is being attempted.
	//   "retryAfterSeconds" int - the number of seconds before the operation should be retried
	// Status code 500
	StatusReasonServerTimeout StatusReason = "ServerTimeout"

	// StatusReasonTimeout means that the request could not be completed within the given time.
	// Clients can get this response only when they specified a timeout param in the request,
	// or if the server cannot complete the operation within a reasonable amount of time.
	// The request might succeed with an increased value of timeout param. The client *should*
	// wait at least the number of seconds specified by the retryAfterSeconds field.
	// Details (optional):
	//   "retryAfterSeconds" int - the number of seconds before the operation should be retried
	// Status code 504
	StatusReasonTimeout StatusReason = "Timeout"

	// StatusReasonBadRequest means that the request itself was invalid, because the request
	// doesn't make any sense, for example deleting a read-only object.  This is different than
	// StatusReasonInvalid above which indicates that the API call could possibly succeed, but the
	// data was invalid.  API calls that return BadRequest can never succeed.
	StatusReasonBadRequest StatusReason = "BadRequest"

	// StatusReasonMethodNotAllowed means that the action the client attempted to perform on the
	// resource was not supported by the code - for instance, attempting to delete a resource that
	// can only be created. API calls that return MethodNotAllowed can never succeed.
	StatusReasonMethodNotAllowed StatusReason = "MethodNotAllowed"

	// StatusReasonInternalError indicates that an internal error occurred, it is unexpected
	// and the outcome of the call is unknown.
	// Details (optional):
	//   "causes" - The original error
	// Status code 500
	StatusReasonInternalError = "InternalError"
)

// StatusCause provides more information about an api.Status failure, including
// cases when multiple errors are encountered.
type StatusCause struct {
	// A machine-readable description of the cause of the error. If this value is
	// empty there is no information available.
	Type CauseType `json:"reason,omitempty"`
	// A human-readable description of the cause of the error.  This field may be
	// presented as-is to a reader.
	Message string `json:"message,omitempty"`
	// The field of the resource that has caused this error, as named by its JSON
	// serialization. May include dot and postfix notation for nested attributes.
	// Arrays are zero-indexed.  Fields may appear more than once in an array of
	// causes due to fields having multiple errors.
	// Optional.
	//
	// Examples:
	//   "name" - the field "name" on the current resource
	//   "items[0].name" - the field "name" on the first array entry in "items"
	Field string `json:"field,omitempty"`
}

// CauseType is a machine readable value providing more detail about what
// occured in a status response. An operation may have multiple causes for a
// status (whether Failure or Success).
type CauseType string

const (
	// CauseTypeFieldValueNotFound is used to report failure to find a requested value
	// (e.g. looking up an ID).
	CauseTypeFieldValueNotFound CauseType = "FieldValueNotFound"
	// CauseTypeFieldValueRequired is used to report required values that are not
	// provided (e.g. empty strings, null values, or empty arrays).
	CauseTypeFieldValueRequired CauseType = "FieldValueRequired"
	// CauseTypeFieldValueDuplicate is used to report collisions of values that must be
	// unique (e.g. unique IDs).
	CauseTypeFieldValueDuplicate CauseType = "FieldValueDuplicate"
	// CauseTypeFieldValueInvalid is used to report malformed values (e.g. failed regex
	// match).
	CauseTypeFieldValueInvalid CauseType = "FieldValueInvalid"
	// CauseTypeFieldValueNotSupported is used to report valid (as per formatting rules)
	// values that can not be handled (e.g. an enumerated string).
	CauseTypeFieldValueNotSupported CauseType = "FieldValueNotSupported"
	// CauseTypeUnexpectedServerResponse is used to report when the server responded to the client
	// without the expected return type. The presence of this cause indicates the error may be
	// due to an intervening proxy or the server software malfunctioning.
	CauseTypeUnexpectedServerResponse CauseType = "UnexpectedServerResponse"
)

// ObjectReference contains enough information to let you inspect or modify the referred object.
type ObjectReference struct {
	Kind            string    `json:"kind,omitempty"`
	Namespace       string    `json:"namespace,omitempty"`
	Name            string    `json:"name,omitempty"`
	UID             types.UID `json:"uid,omitempty"`
	APIVersion      string    `json:"apiVersion,omitempty"`
	ResourceVersion string    `json:"resourceVersion,omitempty"`

	// Optional. If referring to a piece of an object instead of an entire object, this string
	// should contain information to identify the sub-object. For example, if the object
	// reference is to a container within a pod, this would take on a value like:
	// "spec.containers{name}" (where "name" refers to the name of the container that triggered
	// the event) or if no container name is specified "spec.containers[2]" (container with
	// index 2 in this pod). This syntax is chosen only to have some well-defined way of
	// referencing a part of an object.
	// TODO: this design is not final and this field is subject to change in the future.
	FieldPath string `json:"fieldPath,omitempty"`
}

// LocalObjectReference contains enough information to let you locate the referenced object inside the same namespace.
type LocalObjectReference struct {
	//TODO: Add other useful fields.  apiVersion, kind, uid?
	Name string
}

type SerializedReference struct {
	TypeMeta  `json:",inline"`
	Reference ObjectReference `json:"reference,omitempty" description:"the reference to an object in the system"`
}

type EventSource struct {
	// Component from which the event is generated.
	Component string `json:"component,omitempty"`
	// Host name on which the event is generated.
	Host string `json:"host,omitempty"`
}

// Event is a report of an event somewhere in the cluster.
// TODO: Decide whether to store these separately or with the object they apply to.
type Event struct {
	TypeMeta   `json:",inline"`
	ObjectMeta `json:"metadata,omitempty"`

	// Required. The object that this event is about.
	InvolvedObject ObjectReference `json:"involvedObject,omitempty"`

	// Optional; this should be a short, machine understandable string that gives the reason
	// for this event being generated. For example, if the event is reporting that a container
	// can't start, the Reason might be "ImageNotFound".
	// TODO: provide exact specification for format.
	Reason string `json:"reason,omitempty"`

	// Optional. A human-readable description of the status of this operation.
	// TODO: decide on maximum length.
	Message string `json:"message,omitempty"`

	// Optional. The component reporting this event. Should be a short machine understandable string.
	Source EventSource `json:"source,omitempty"`

	// The time at which the event was first recorded. (Time of server receipt is in TypeMeta.)
	FirstTimestamp util.Time `json:"firstTimestamp,omitempty"`

	// The time at which the most recent occurance of this event was recorded.
	LastTimestamp util.Time `json:"lastTimestamp,omitempty"`

	// The number of times this event has occurred.
	Count int `json:"count,omitempty"`
}

// EventList is a list of events.
type EventList struct {
	TypeMeta `json:",inline"`
	ListMeta `json:"metadata,omitempty"`

	Items []Event `json:"items"`
}

// ContainerManifest corresponds to the Container Manifest format, documented at:
// https://developers.google.com/compute/docs/containers/container_vms#container_manifest
// This is used as the representation of Kubernetes workloads.
// DEPRECATED: Replaced with Pod
type ContainerManifest struct {
	// Required: This must be a supported version string, such as "v1beta1".
	Version string `json:"version"`
	// Required: This must be a DNS_SUBDOMAIN.
	// TODO: ID on Manifest is deprecated and will be removed in the future.
	ID string `json:"id"`
	// TODO: UUID on Manifest is deprecated in the future once we are done
	// with the API refactoring. It is required for now to determine the instance
	// of a Pod.
	UUID                          types.UID     `json:"uuid,omitempty"`
	Volumes                       []Volume      `json:"volumes"`
	Containers                    []Container   `json:"containers"`
	RestartPolicy                 RestartPolicy `json:"restartPolicy,omitempty"`
	TerminationGracePeriodSeconds *int64        `json:"terminationGracePeriodSeconds,omitempty"`
	ActiveDeadlineSeconds         *int64        `json:"activeDeadlineSeconds,omitempty"`
	// Required: Set DNS policy.
	DNSPolicy   DNSPolicy `json:"dnsPolicy"`
	HostNetwork bool      `json:"hostNetwork,omitempty"`
	// ImagePullSecrets is an optional list of references to secrets in the same namespace to use for pulling any of the images used by this PodSpec.
	// If specified, these secrets will be passed to individual puller implementations for them to use.  For example,
	// in the case of docker, only DockerConfig type secrets are honored.
	ImagePullSecrets []LocalObjectReference `json:"imagePullSecrets,omitempty" description:"list of references to secrets in the same namespace available for pulling the container images"`
}

// ContainerManifestList is used to communicate container manifests to kubelet.
// DEPRECATED: Replaced with Pods
type ContainerManifestList struct {
	TypeMeta `json:",inline"`
	ListMeta `json:"metadata,omitempty"`

	Items []ContainerManifest `json:"items"`
}

// List holds a list of objects, which may not be known by the server.
type List struct {
	TypeMeta `json:",inline"`
	ListMeta `json:"metadata,omitempty"`

	Items []runtime.Object `json:"items"`
}

// A type of object that is limited
type LimitType string

const (
	// Limit that applies to all pods in a namespace
	LimitTypePod LimitType = "Pod"
	// Limit that applies to all containers in a namespace
	LimitTypeContainer LimitType = "Container"
)

// LimitRangeItem defines a min/max usage limit for any resource that matches on kind
type LimitRangeItem struct {
	// Type of resource that this limit applies to
	Type LimitType `json:"type,omitempty"`
	// Max usage constraints on this kind by resource name
	Max ResourceList `json:"max,omitempty"`
	// Min usage constraints on this kind by resource name
	Min ResourceList `json:"min,omitempty"`
	// Default usage constraints on this kind by resource name
	Default ResourceList `json:"default,omitempty"`
}

// LimitRangeSpec defines a min/max usage limit for resources that match on kind
type LimitRangeSpec struct {
	// Limits is the list of LimitRangeItem objects that are enforced
	Limits []LimitRangeItem `json:"limits"`
}

// LimitRange sets resource usage limits for each kind of resource in a Namespace
type LimitRange struct {
	TypeMeta   `json:",inline"`
	ObjectMeta `json:"metadata,omitempty"`

	// Spec defines the limits enforced
	Spec LimitRangeSpec `json:"spec,omitempty"`
}

// LimitRangeList is a list of LimitRange items.
type LimitRangeList struct {
	TypeMeta `json:",inline"`
	ListMeta `json:"metadata,omitempty"`

	// Items is a list of LimitRange objects
	Items []LimitRange `json:"items"`
}

// The following identify resource constants for Kubernetes object types
const (
	// Pods, number
	ResourcePods ResourceName = "pods"
	// Services, number
	ResourceServices ResourceName = "services"
	// ReplicationControllers, number
	ResourceReplicationControllers ResourceName = "replicationcontrollers"
	// ResourceQuotas, number
	ResourceQuotas ResourceName = "resourcequotas"
	// ResourceSecrets, number
	ResourceSecrets ResourceName = "secrets"
	// ResourcePersistentVolumeClaims, number
	ResourcePersistentVolumeClaims ResourceName = "persistentvolumeclaims"
)

// ResourceQuotaSpec defines the desired hard limits to enforce for Quota
type ResourceQuotaSpec struct {
	// Hard is the set of desired hard limits for each named resource
	Hard ResourceList `json:"hard,omitempty"`
}

// ResourceQuotaStatus defines the enforced hard limits and observed use
type ResourceQuotaStatus struct {
	// Hard is the set of enforced hard limits for each named resource
	Hard ResourceList `json:"hard,omitempty"`
	// Used is the current observed total usage of the resource in the namespace
	Used ResourceList `json:"used,omitempty"`
}

// ResourceQuota sets aggregate quota restrictions enforced per namespace
type ResourceQuota struct {
	TypeMeta   `json:",inline"`
	ObjectMeta `json:"metadata,omitempty"`

	// Spec defines the desired quota
	Spec ResourceQuotaSpec `json:"spec,omitempty"`

	// Status defines the actual enforced quota and its current usage
	Status ResourceQuotaStatus `json:"status,omitempty"`
}

// ResourceQuotaList is a list of ResourceQuota items
type ResourceQuotaList struct {
	TypeMeta `json:",inline"`
	ListMeta `json:"metadata,omitempty"`

	// Items is a list of ResourceQuota objects
	Items []ResourceQuota `json:"items"`
}

// Secret holds secret data of a certain type.  The total bytes of the values in
// the Data field must be less than MaxSecretSize bytes.
type Secret struct {
	TypeMeta   `json:",inline"`
	ObjectMeta `json:"metadata,omitempty"`

	// Data contains the secret data.  Each key must be a valid DNS_SUBDOMAIN
	// or leading dot followed by valid DNS_SUBDOMAIN.
	// The serialized form of the secret data is a base64 encoded string,
	// representing the arbitrary (possibly non-string) data value here.
	Data map[string][]byte `json:"data,omitempty"`

	// Used to facilitate programmatic handling of secret data.
	Type SecretType `json:"type,omitempty"`
}

const MaxSecretSize = 1 * 1024 * 1024

type SecretType string

const (
	// SecretTypeOpaque is the default; arbitrary user-defined data
	SecretTypeOpaque SecretType = "Opaque"

	// SecretTypeServiceAccountToken contains a token that identifies a service account to the API
	//
	// Required fields:
	// - Secret.Annotations["kubernetes.io/service-account.name"] - the name of the ServiceAccount the token identifies
	// - Secret.Annotations["kubernetes.io/service-account.uid"] - the UID of the ServiceAccount the token identifies
	// - Secret.Data["token"] - a token that identifies the service account to the API
	SecretTypeServiceAccountToken SecretType = "kubernetes.io/service-account-token"

	// ServiceAccountNameKey is the key of the required annotation for SecretTypeServiceAccountToken secrets
	ServiceAccountNameKey = "kubernetes.io/service-account.name"
	// ServiceAccountUIDKey is the key of the required annotation for SecretTypeServiceAccountToken secrets
	ServiceAccountUIDKey = "kubernetes.io/service-account.uid"
	// ServiceAccountTokenKey is the key of the required data for SecretTypeServiceAccountToken secrets
	ServiceAccountTokenKey = "token"
	// ServiceAccountKubeconfigKey is the key of the optional kubeconfig data for SecretTypeServiceAccountToken secrets
	ServiceAccountKubeconfigKey = "kubernetes.kubeconfig"

	// SecretTypeDockercfg contains a dockercfg file that follows the same format rules as ~/.dockercfg
	//
	// Required fields:
	// - Secret.Data[".dockercfg"] - a serialized ~/.dockercfg file
	SecretTypeDockercfg SecretType = "kubernetes.io/dockercfg"

	// DockerConfigKey is the key of the required data for SecretTypeDockercfg secrets
	DockerConfigKey = ".dockercfg"
)

type SecretList struct {
	TypeMeta `json:",inline"`
	ListMeta `json:"metadata,omitempty"`

	Items []Secret `json:"items"`
}

// These constants are for remote command execution and port forwarding and are
// used by both the client side and server side components.
//
// This is probably not the ideal place for them, but it didn't seem worth it
// to create pkg/exec and pkg/portforward just to contain a single file with
// constants in it.  Suggestions for more appropriate alternatives are
// definitely welcome!
const (
	// Enable stdin for remote command execution
	ExecStdinParam = "input"
	// Enable stdout for remote command execution
	ExecStdoutParam = "output"
	// Enable stderr for remote command execution
	ExecStderrParam = "error"
	// Enable TTY for remote command execution
	ExecTTYParam = "tty"
	// Command to run for remote command execution
	ExecCommandParamm = "command"

	StreamType       = "streamType"
	StreamTypeStdin  = "stdin"
	StreamTypeStdout = "stdout"
	StreamTypeStderr = "stderr"
	StreamTypeData   = "data"
	StreamTypeError  = "error"

	PortHeader = "port"
)

// Similarly to above, these are constants to support HTTP PATCH utilized by
// both the client and server that didn't make sense for a whole package to be
// dedicated to.
type PatchType string

const (
	JSONPatchType           PatchType = "application/json-patch+json"
	MergePatchType          PatchType = "application/merge-patch+json"
	StrategicMergePatchType PatchType = "application/strategic-merge-patch+json"
)

// Type and constants for component health validation.
type ComponentConditionType string

// These are the valid conditions for the component.
const (
	ComponentHealthy ComponentConditionType = "Healthy"
)

type ComponentCondition struct {
	Type    ComponentConditionType `json:"type"`
	Status  ConditionStatus        `json:"status"`
	Message string                 `json:"message,omitempty"`
	Error   string                 `json:"error,omitempty"`
}

// ComponentStatus (and ComponentStatusList) holds the cluster validation info.
type ComponentStatus struct {
	TypeMeta   `json:",inline"`
	ObjectMeta `json:"metadata,omitempty"`

	Conditions []ComponentCondition `json:"conditions,omitempty"`
}

type ComponentStatusList struct {
	TypeMeta `json:",inline"`
	ListMeta `json:"metadata,omitempty"`

	Items []ComponentStatus `json:"items"`
}

// SecurityContext holds security configuration that will be applied to a container.  SecurityContext
// contains duplication of some existing fields from the Container resource.  These duplicate fields
// will be populated based on the Container configuration if they are not set.  Defining them on
// both the Container AND the SecurityContext will result in an error.
type SecurityContext struct {
	// Capabilities are the capabilities to add/drop when running the container
	Capabilities *Capabilities `json:"capabilities,omitempty" description:"the linux capabilites that should be added or removed"`

	// Run the container in privileged mode
	Privileged *bool `json:"privileged,omitempty" description:"run the container in privileged mode"`

	// SELinuxOptions are the labels to be applied to the container
	// and volumes
	SELinuxOptions *SELinuxOptions `json:"seLinuxOptions,omitempty" description:"options that control the SELinux labels applied"`

	// RunAsUser is the UID to run the entrypoint of the container process.
	RunAsUser *int64 `json:"runAsUser,omitempty" description:"the user id that runs the first process in the container"`
}

// SELinuxOptions are the labels to be applied to the container.
type SELinuxOptions struct {
	// SELinux user label
	User string `json:"user,omitempty" description:"the user label to apply to the container"`

	// SELinux role label
	Role string `json:"role,omitempty" description:"the role label to apply to the container"`

	// SELinux type label
	Type string `json:"type,omitempty" description:"the type label to apply to the container"`

	// SELinux level label.
	Level string `json:"level,omitempty" description:"the level label to apply to the container"`
}

// RangeAllocation is an opaque API object (not exposed to end users) that can be persisted to record
// the global allocation state of the cluster. The schema of Range and Data generic, in that Range
// should be a string representation of the inputs to a range (for instance, for IP allocation it
// might be a CIDR) and Data is an opaque blob understood by an allocator which is typically a
// binary range.  Consumers should use annotations to record additional information (schema version,
// data encoding hints). A range allocation should *ALWAYS* be recreatable at any time by observation
// of the cluster, thus the object is less strongly typed than most.
type RangeAllocation struct {
	TypeMeta   `json:",inline"`
	ObjectMeta `json:"metadata,omitempty"`
	// A string representing a unique label for a range of resources, such as a CIDR "10.0.0.0/8" or
	// port range "10000-30000". Range is not strongly schema'd here. The Range is expected to define
	// a start and end unless there is an implicit end.
	Range string `json:"range"`
	// A byte array representing the serialized state of a range allocation. Additional clarifiers on
	// the type or format of data should be represented with annotations. For IP allocations, this is
	// represented as a bit array starting at the base IP of the CIDR in Range, with each bit representing
	// a single allocated address (the fifth bit on CIDR 10.0.0.0/8 is 10.0.0.4).
	Data []byte `json:"data"`
}<|MERGE_RESOLUTION|>--- conflicted
+++ resolved
@@ -208,15 +208,11 @@
 	// Glusterfs represents a Glusterfs mount on the host that shares a pod's lifetime
 	Glusterfs *GlusterfsVolumeSource `json:"glusterfs,omitempty"`
 	// PersistentVolumeClaimVolumeSource represents a reference to a PersistentVolumeClaim in the same namespace
-<<<<<<< HEAD
 	PersistentVolumeClaim *PersistentVolumeClaimVolumeSource `json:"persistentVolumeClaim,omitempty"`
 	// RBD represents a Rados Block Device mount on the host that shares a pod's lifetime
 	RBD *RBDVolumeSource `json:"rbd,omitempty"`
-=======
-	PersistentVolumeClaimVolumeSource *PersistentVolumeClaimVolumeSource `json:"persistentVolumeClaim,omitempty"`
 	// CinderVolume represents a cinder volume attached and mounted on kubelets host machine
-	CinderVolume *CinderVolumeSource `json:"cinderVolume"`
->>>>>>> e78d2684
+	CinderVolume *CinderVolumeSource `json:"cinderVolume,omitempty"`
 }
 
 // Similar to VolumeSource but meant for the administrator who creates PVs.
@@ -233,7 +229,6 @@
 	// on-host storage is not supported in any way
 	HostPath *HostPathVolumeSource `json:"hostPath,omitempty"`
 	// Glusterfs represents a Glusterfs volume that is attached to a host and exposed to the pod
-<<<<<<< HEAD
 	Glusterfs *GlusterfsVolumeSource `json:"glusterfs,omitempty"`
 	// NFS represents an NFS mount on the host that shares a pod's lifetime
 	NFS *NFSVolumeSource `json:"nfs,omitempty"`
@@ -242,11 +237,8 @@
 	// ISCSIVolumeSource represents an ISCSI resource that is attached to a
 	// kubelet's host machine and then exposed to the pod.
 	ISCSI *ISCSIVolumeSource `json:"iscsi,omitempty"`
-=======
-	Glusterfs *GlusterfsVolumeSource `json:"glusterfs"`
 	// CinderVolume represents a cinder volume attached and mounted on kubelets host machine
-	CinderVolume *CinderVolumeSource `json:"cinderVolume"`
->>>>>>> e78d2684
+	CinderVolume *CinderVolumeSource `json:"cinderVolume,omitempty"`
 }
 
 type PersistentVolumeClaimVolumeSource struct {
@@ -531,7 +523,6 @@
 	ReadOnly bool `json:"readOnly,omitempty"`
 }
 
-<<<<<<< HEAD
 // RBDVolumeSource represents a Rados Block Device Mount that lasts the lifetime of a pod
 type RBDVolumeSource struct {
 	// Required: CephMonitors is a collection of Ceph monitors
@@ -551,7 +542,11 @@
 	Keyring string `json:"keyring"`
 	// Optional: SecretRef is name of the authentication secret for RBDUser, default is empty.
 	SecretRef *LocalObjectReference `json:"secretRef"`
-=======
+	// Optional: Defaults to false (read/write). ReadOnly here will force
+	// the ReadOnly setting in VolumeMounts.
+	ReadOnly bool `json:"readOnly,omitempty"`
+}
+
 // CinderVolumeSource represents a cinder volume resource in Openstack.
 // A Cinder volume must exist and be formatted before mounting to a container.
 // The disk must also be in the same region as the kubelet.
@@ -562,7 +557,6 @@
 	// Must be a filesystem type supported by the host operating system.
 	// Only ext3 and ext4 are allowed
 	FSType string `json:"fsType,omitempty"`
->>>>>>> e78d2684
 	// Optional: Defaults to false (read/write). ReadOnly here will force
 	// the ReadOnly setting in VolumeMounts.
 	ReadOnly bool `json:"readOnly,omitempty"`
