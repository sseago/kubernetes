/*
Copyright 2014 The Kubernetes Authors All rights reserved.

Licensed under the Apache License, Version 2.0 (the "License");
you may not use this file except in compliance with the License.
You may obtain a copy of the License at

    http://www.apache.org/licenses/LICENSE-2.0

Unless required by applicable law or agreed to in writing, software
distributed under the License is distributed on an "AS IS" BASIS,
WITHOUT WARRANTIES OR CONDITIONS OF ANY KIND, either express or implied.
See the License for the specific language governing permissions and
limitations under the License.
*/

package v1beta3

import (
	"github.com/GoogleCloudPlatform/kubernetes/pkg/api/resource"
	"github.com/GoogleCloudPlatform/kubernetes/pkg/runtime"
	"github.com/GoogleCloudPlatform/kubernetes/pkg/types"
	"github.com/GoogleCloudPlatform/kubernetes/pkg/util"
)

// Common string formats
// ---------------------
// Many fields in this API have formatting requirements.  The commonly used
// formats are defined here.
//
// C_IDENTIFIER:  This is a string that conforms to the definition of an "identifier"
//     in the C language.  This is captured by the following regex:
//         [A-Za-z_][A-Za-z0-9_]*
//     This defines the format, but not the length restriction, which should be
//     specified at the definition of any field of this type.
//
// DNS_LABEL:  This is a string, no more than 63 characters long, that conforms
//     to the definition of a "label" in RFCs 1035 and 1123.  This is captured
//     by the following regex:
//         [a-z0-9]([-a-z0-9]*[a-z0-9])?
//
// DNS_SUBDOMAIN:  This is a string, no more than 253 characters long, that conforms
//      to the definition of a "subdomain" in RFCs 1035 and 1123.  This is captured
//      by the following regex:
//         [a-z0-9]([-a-z0-9]*[a-z0-9])?(\.[a-z0-9]([-a-z0-9]*[a-z0-9])?)*
//     or more simply:
//         DNS_LABEL(\.DNS_LABEL)*

// TypeMeta describes an individual object in an API response or request
// with strings representing the type of the object and its API schema version.
// Structures that are versioned or persisted should inline TypeMeta.
type TypeMeta struct {
	// Kind is a string value representing the REST resource this object represents.
	// Servers may infer this from the endpoint the client submits requests to.
	Kind string `json:"kind,omitempty" description:"kind of object, in CamelCase; cannot be updated"`

	// APIVersion defines the versioned schema of this representation of an object.
	// Servers should convert recognized schemas to the latest internal value, and
	// may reject unrecognized values.
	APIVersion string `json:"apiVersion,omitempty" description:"version of the schema the object should have"`
}

// ListMeta describes metadata that synthetic resources must have, including lists and
// various status objects.
type ListMeta struct {
	// SelfLink is a URL representing this object.
	SelfLink string `json:"selfLink,omitempty" description:"URL for the object; populated by the system, read-only"`

	// An opaque value that represents the version of this response for use with optimistic
	// concurrency and change monitoring endpoints.  Clients must treat these values as opaque
	// and values may only be valid for a particular resource or set of resources. Only servers
	// will generate resource versions.
	ResourceVersion string `json:"resourceVersion,omitempty" description:"string that identifies the internal version of this object that can be used by clients to determine when objects have changed; populated by the system, read-only; value must be treated as opaque by clients and passed unmodified back to the server: http://docs.k8s.io/api-conventions.md#concurrency-control-and-consistency"`
}

// ObjectMeta is metadata that all persisted resources must have, which includes all objects
// users must create.
type ObjectMeta struct {
	// Name is unique within a namespace.  Name is required when creating resources, although
	// some resources may allow a client to request the generation of an appropriate name
	// automatically. Name is primarily intended for creation idempotence and configuration
	// definition.
	Name string `json:"name,omitempty" description:"string that identifies an object. Must be unique within a namespace; cannot be updated"`

	// GenerateName indicates that the name should be made unique by the server prior to persisting
	// it. A non-empty value for the field indicates the name will be made unique (and the name
	// returned to the client will be different than the name passed). The value of this field will
	// be combined with a unique suffix on the server if the Name field has not been provided.
	// The provided value must be valid within the rules for Name, and may be truncated by the length
	// of the suffix required to make the value unique on the server.
	//
	// If this field is specified, and Name is not present, the server will NOT return a 409 if the
	// generated name exists - instead, it will either return 201 Created or 500 with Reason
	// ServerTimeout indicating a unique name could not be found in the time allotted, and the client
	// should retry (optionally after the time indicated in the Retry-After header).
	GenerateName string `json:"generateName,omitempty" description:"an optional prefix to use to generate a unique name; has the same validation rules as name; optional, and is applied only name if is not specified"`

	// Namespace defines the space within which name must be unique. An empty namespace is
	// equivalent to the "default" namespace, but "default" is the canonical representation.
	// Not all objects are required to be scoped to a namespace - the value of this field for
	// those objects will be empty.
	Namespace string `json:"namespace,omitempty" description:"namespace of the object; must be a DNS_LABEL; cannot be updated"`

	// SelfLink is a URL representing this object.
	SelfLink string `json:"selfLink,omitempty" description:"URL for the object; populated by the system, read-only"`

	// UID is the unique in time and space value for this object. It is typically generated by
	// the server on successful creation of a resource and is not allowed to change on PUT
	// operations.
	UID types.UID `json:"uid,omitempty" description:"unique UUID across space and time; populated by the system; read-only"`

	// An opaque value that represents the version of this resource. May be used for optimistic
	// concurrency, change detection, and the watch operation on a resource or set of resources.
	// Clients must treat these values as opaque and values may only be valid for a particular
	// resource or set of resources. Only servers will generate resource versions.
	ResourceVersion string `json:"resourceVersion,omitempty" description:"string that identifies the internal version of this object that can be used by clients to determine when objects have changed; populated by the system, read-only; value must be treated as opaque by clients and passed unmodified back to the server: http://docs.k8s.io/api-conventions.md#concurrency-control-and-consistency"`

	// A sequence number representing a specific generation of the desired state.
	// Currently only implemented by replication controllers.
	Generation int64 `json:"generation,omitempty" description:"a sequence number representing a specific generation of the desired state; populated by the system; read-only"`

	// CreationTimestamp is a timestamp representing the server time when this object was
	// created. It is not guaranteed to be set in happens-before order across separate operations.
	// Clients may not set this value. It is represented in RFC3339 form and is in UTC.
	CreationTimestamp util.Time `json:"creationTimestamp,omitempty" description:"RFC 3339 date and time at which the object was created; populated by the system, read-only; null for lists"`

	// DeletionTimestamp is the time after which this resource will be deleted. This
	// field is set by the server when a graceful deletion is requested by the user, and is not
	// directly settable by a client. The resource will be deleted (no longer visible from
	// resource lists, and not reachable by name) after the time in this field. Once set, this
	// value may not be unset or be set further into the future, although it may be shortened
	// or the resource may be deleted prior to this time. For example, a user may request that
	// a pod is deleted in 30 seconds. The Kubelet will react by sending a graceful termination
	// signal to the containers in the pod. Once the resource is deleted in the API, the Kubelet
	// will send a hard termination signal to the container.
	DeletionTimestamp *util.Time `json:"deletionTimestamp,omitempty" description:"RFC 3339 date and time at which the object will be deleted; populated by the system when a graceful deletion is requested, read-only; if not set, graceful deletion of the object has not been requested"`

	// Labels are key value pairs that may be used to scope and select individual resources.
	// TODO: replace map[string]string with labels.LabelSet type
	Labels map[string]string `json:"labels,omitempty" description:"map of string keys and values that can be used to organize and categorize objects; may match selectors of replication controllers and services"`

	// Annotations are unstructured key value data stored with a resource that may be set by
	// external tooling. They are not queryable and should be preserved when modifying
	// objects.
	Annotations map[string]string `json:"annotations,omitempty" description:"map of string keys and values that can be used by external tooling to store and retrieve arbitrary metadata about objects"`
}

const (
	// NamespaceDefault means the object is in the default namespace which is applied when not specified by clients
	NamespaceDefault string = "default"
	// NamespaceAll is the default argument to specify on a context when you want to list or filter resources across all namespaces
	NamespaceAll string = ""
)

//
//// ContainerManifest corresponds to the Container Manifest format, documented at:
//// https://developers.google.com/compute/docs/containers/container_vms#container_manifest
//// This is used as the representation of Kubernetes workloads.
//// DEPRECATED: Exists to allow backwards compatible storage for clients accessing etcd
//// directly.
//type ContainerManifest struct {
//	// Required: This must be a supported version string, such as "v1beta1".
//	Version string `json:"version"`
//	// Required: This must be a DNS_SUBDOMAIN.
//	// TODO: ID on Manifest is deprecated and will be removed in the future.
//	ID string `json:"id"`
//	// TODO: UUID on Manifest is deprecated in the future once we are done
//	// with the API refactoring. It is required for now to determine the instance
//	// of a Pod.
//	UUID          types.UID      `json:"uuid,omitempty"`
//	Volumes       []Volume      `json:"volumes"`
//	Containers    []Container   `json:"containers"`
//	RestartPolicy RestartPolicy `json:"restartPolicy,omitempty"`
//}
//
//// ContainerManifestList is used to communicate container manifests to kubelet.
//// DEPRECATED: Exists to allow backwards compatible storage for clients accessing etcd
//// directly.
//type ContainerManifestList struct {
//	TypeMeta `json:",inline"`
//	// ID is the legacy field representing Name
//	ID string `json:"id,omitempty"`
//
//	Items []ContainerManifest `json:"items,omitempty"`
//}

// Volume represents a named volume in a pod that may be accessed by any containers in the pod.
type Volume struct {
	// Required: This must be a DNS_LABEL.  Each volume in a pod must have
	// a unique name.
	Name string `json:"name" description:"volume name; must be a DNS_LABEL and unique within the pod"`
	// Source represents the location and type of a volume to mount.
	// This is optional for now. If not specified, the Volume is implied to be an EmptyDir.
	// This implied behavior is deprecated and will be removed in a future version.
	VolumeSource `json:",inline"`
}

// VolumeSource represents the source location of a volume to mount.
// Only one of its members may be specified.
type VolumeSource struct {
	// HostPath represents a pre-existing file or directory on the host
	// machine that is directly exposed to the container. This is generally
	// used for system agents or other privileged things that are allowed
	// to see the host machine. Most containers will NOT need this.
	// TODO(jonesdl) We need to restrict who can use host directory mounts and who can/can not
	// mount host directories as read/write.
	HostPath *HostPathVolumeSource `json:"hostPath,omitempty" description:"pre-existing host file or directory; generally for privileged system daemons or other agents tied to the host"`
	// EmptyDir represents a temporary directory that shares a pod's lifetime.
	EmptyDir *EmptyDirVolumeSource `json:"emptyDir,omitempty" description:"temporary directory that shares a pod's lifetime"`
	// GCEPersistentDisk represents a GCE Disk resource that is attached to a
	// kubelet's host machine and then exposed to the pod.
	GCEPersistentDisk *GCEPersistentDiskVolumeSource `json:"gcePersistentDisk,omitempty" description:"GCE disk resource attached to the host machine on demand"`
	// AWSElasticBlockStore represents an AWS Disk resource that is attached to a
	// kubelet's host machine and then exposed to the pod.
	AWSElasticBlockStore *AWSElasticBlockStoreVolumeSource `json:"awsElasticBlockStore,omitempty" description:"AWS disk resource attached to the host machine on demand"`
	// GitRepo represents a git repository at a particular revision.
	GitRepo *GitRepoVolumeSource `json:"gitRepo,omitempty" description:"git repository at a particular revision"`
	// Secret represents a secret that should populate this volume.
	Secret *SecretVolumeSource `json:"secret,omitempty" description:"secret to populate volume"`
	// NFS represents an NFS mount on the host that shares a pod's lifetime
	NFS *NFSVolumeSource `json:"nfs,omitempty" description:"NFS volume that will be mounted in the host machine"`
	// ISCSI represents an ISCSI Disk resource that is attached to a
	// kubelet's host machine and then exposed to the pod.
	ISCSI *ISCSIVolumeSource `json:"iscsi,omitempty" description:"iSCSI disk attached to host machine on demand"`
	// Glusterfs represents a Glusterfs mount on the host that shares a pod's lifetime
	Glusterfs *GlusterfsVolumeSource `json:"glusterfs,omitempty" description:"Glusterfs volume that will be mounted on the host machine "`
	// PersistentVolumeClaimVolumeSource represents a reference to a PersistentVolumeClaim in the same namespace
<<<<<<< HEAD
	PersistentVolumeClaim *PersistentVolumeClaimVolumeSource `json:"persistentVolumeClaim,omitempty" description:"a reference to a PersistentVolumeClaim in the same namespace"`
	// RBD represents a Rados Block Device mount on the host that shares a pod's lifetime
	RBD *RBDVolumeSource `json:"rbd,omitempty" description:"rados block volume that will be mounted on the host machine"`
=======
	PersistentVolumeClaimVolumeSource *PersistentVolumeClaimVolumeSource `json:"persistentVolumeClaim,omitempty" description:"a reference to a PersistentVolumeClaim in the same namespace"`
	// CinderVolume represents a cinder volume attached and mounted on kubelets host machine
	CinderVolume *CinderVolumeSource `json:"cinderVolume" description:"Cinder volume that will be attached and mounted on the host machine "`
>>>>>>> e78d2684
}

type PersistentVolumeClaimVolumeSource struct {
	// ClaimName is the name of a PersistentVolumeClaim in the same namespace as the pod using this volume
	ClaimName string `json:"claimName,omitempty" description:"the name of the claim in the same namespace to be mounted as a volume"`
	// Optional: Defaults to false (read/write).  ReadOnly here
	// will force the ReadOnly setting in VolumeMounts
	ReadOnly bool `json:"readOnly,omitempty" description:"mount volume as read-only when true; default false"`
}

// Similar to VolumeSource but meant for the administrator who creates PVs.
// Exactly one of its members must be set.
type PersistentVolumeSource struct {
	// GCEPersistentDisk represents a GCE Disk resource that is attached to a
	// kubelet's host machine and then exposed to the pod.
	GCEPersistentDisk *GCEPersistentDiskVolumeSource `json:"gcePersistentDisk,omitempty" description:"GCE disk resource provisioned by an admin"`
	// AWSElasticBlockStore represents an AWS Disk resource that is attached to a
	// kubelet's host machine and then exposed to the pod.
	AWSElasticBlockStore *AWSElasticBlockStoreVolumeSource `json:"awsElasticBlockStore,omitempty" description:"AWS disk resource provisioned by an admin"`
	// HostPath represents a directory on the host.
	// This is useful for development and testing only.
	// on-host storage is not supported in any way.
	HostPath *HostPathVolumeSource `json:"hostPath,omitempty" description:"a HostPath provisioned by a developer or tester; for develment use only"`
	// Glusterfs represents a Glusterfs volume that is attached to a host and exposed to the pod
<<<<<<< HEAD
	Glusterfs *GlusterfsVolumeSource `json:"glusterfs,omitempty" description:"Glusterfs volume resource provisioned by an admin"`
	// NFS represents an NFS mount on the host
	NFS *NFSVolumeSource `json:"nfs,omitempty" description:"NFS volume resource provisioned by an admin"`
	// RBD represents a Rados Block Device mount on the host that shares a pod's lifetime
	RBD *RBDVolumeSource `json:"rbd,omitempty" description:"rados block volume that will be mounted on the host machine"`
	// ISCSI represents an ISCSI Disk resource that is attached to a
	// kubelet's host machine and then exposed to the pod.
	ISCSI *ISCSIVolumeSource `json:"iscsi,omitempty" description:"an iSCSI disk resource provisioned by an admin"`
=======
	Glusterfs *GlusterfsVolumeSource `json:"glusterfs" description:"Glusterfs volume resource provisioned by an admin"`
	// CinderVolume represents a cinder volume attached and mounted on kubelets host machine
	CinderVolume *CinderVolumeSource `json:"cinderVolume" description:"Cinder volume that will be attached and mounted on the host machine "`
>>>>>>> e78d2684
}

type PersistentVolume struct {
	TypeMeta   `json:",inline"`
	ObjectMeta `json:"metadata,omitempty" description:"standard object metadata; see http://docs.k8s.io/api-conventions.md#metadata"`

	//Spec defines a persistent volume owned by the cluster
	Spec PersistentVolumeSpec `json:"spec,omitempty" description:"specification of a persistent volume as provisioned by an administrator"`

	// Status represents the current information about persistent volume.
	Status PersistentVolumeStatus `json:"status,omitempty" description:"current status of a persistent volume; populated by the system, read-only"`
}

type PersistentVolumeSpec struct {
	// Resources represents the actual resources of the volume
	Capacity ResourceList `json:"capacity,omitempty" description:"a description of the persistent volume's resources and capacity"`
	// Source represents the location and type of a volume to mount.
	PersistentVolumeSource `json:",inline" description:"the actual volume backing the persistent volume"`
	// AccessModes contains all ways the volume can be mounted
	AccessModes []PersistentVolumeAccessMode `json:"accessModes,omitempty" description:"all ways the volume can be mounted"`
	// ClaimRef is part of a bi-directional binding between PersistentVolume and PersistentVolumeClaim.
	// ClaimRef is expected to be non-nil when bound.
	// claim.VolumeName is the authoritative bind between PV and PVC.
	ClaimRef *ObjectReference `json:"claimRef,omitempty" description:"when bound, a reference to the bound claim"`
	// Optional: what happens to a persistent volume when released from its claim.
	PersistentVolumeReclaimPolicy PersistentVolumeReclaimPolicy `json:"persistentVolumeReclaimPolicy,omitempty" description:"what happens to a volume when released from its claim; Valid options are Retain (default) and Recycle.  Recyling must be supported by the volume plugin underlying this persistent volume."`
}

// PersistentVolumeReclaimPolicy describes a policy for end-of-life maintenance of persistent volumes
type PersistentVolumeReclaimPolicy string

const (
	// PersistentVolumeReclaimRecycle means the volume will be recycled back into the pool of unbound persistent volumes on release from its claim.
	// The volume plugin must support Recycling.
	PersistentVolumeReclaimRecycle PersistentVolumeReclaimPolicy = "Recycle"
	// PersistentVolumeReclaimDelete means the volume will be deleted from Kubernetes on release from its claim.
	// The volume plugin must support Deletion.
	// TODO: implement w/ DeletableVolumePlugin
	// PersistentVolumeReclaimDelete PersistentVolumeReclaimPolicy = "Delete"
	// PersistentVolumeReclaimRetain means the volume will left in its current phase (Released) for manual reclamation by the administrator.
	// The default policy is Retain.
	PersistentVolumeReclaimRetain PersistentVolumeReclaimPolicy = "Retain"
)

type PersistentVolumeStatus struct {
	// Phase indicates if a volume is available, bound to a claim, or released by a claim
	Phase PersistentVolumePhase `json:"phase,omitempty" description:"the current phase of a persistent volume"`
	// A human-readable message indicating details about why the volume is in this state.
	Message string `json:"message,omitempty" description:"human-readable message indicating details about why the volume is in this state"`
	// Reason is a brief CamelCase string that describes any failure and is meant for machine parsing and tidy display in the CLI
	Reason string `json:"reason,omitempty" description:"(brief) reason the volume is not is not available"`
}

type PersistentVolumeList struct {
	TypeMeta `json:",inline"`
	ListMeta `json:"metadata,omitempty" description:"standard list metadata; see http://docs.k8s.io/api-conventions.md#types-kinds"`
	Items    []PersistentVolume `json:"items,omitempty" description:"list of persistent volumes"`
}

// PersistentVolumeClaim is a user's request for and claim to a persistent volume
type PersistentVolumeClaim struct {
	TypeMeta   `json:",inline"`
	ObjectMeta `json:"metadata,omitempty" description:"standard object metadata; see http://docs.k8s.io/api-conventions.md#metadata"`

	// Spec defines the volume requested by a pod author
	Spec PersistentVolumeClaimSpec `json:"spec,omitempty" description:"the desired characteristics of a volume"`

	// Status represents the current information about a claim
	Status PersistentVolumeClaimStatus `json:"status,omitempty" description:"the current status of a persistent volume claim; read-only"`
}

type PersistentVolumeClaimList struct {
	TypeMeta `json:",inline"`
	ListMeta `json:"metadata,omitempty" description:"standard list metadata; see http://docs.k8s.io/api-conventions.md#types-kinds"`
	Items    []PersistentVolumeClaim `json:"items,omitempty" description:"a list of persistent volume claims"`
}

// PersistentVolumeClaimSpec describes the common attributes of storage devices
// and allows a Source for provider-specific attributes
type PersistentVolumeClaimSpec struct {
	// Contains the types of access modes required
	AccessModes []PersistentVolumeAccessMode `json:"accessModes,omitempty" description:"the desired access modes the volume should have"`
	// Resources represents the minimum resources required
	Resources ResourceRequirements `json:"resources,omitempty" description:"the desired resources the volume should have"`
	// VolumeName is the binding reference to the PersistentVolume backing this claim
	VolumeName string `json:"volumeName,omitempty" description:"the binding reference to the persistent volume backing this claim"`
}

type PersistentVolumeClaimStatus struct {
	// Phase represents the current phase of PersistentVolumeClaim
	Phase PersistentVolumeClaimPhase `json:"phase,omitempty" description:"the current phase of the claim"`
	// AccessModes contains all ways the volume backing the PVC can be mounted
	AccessModes []PersistentVolumeAccessMode `json:"accessModes,omitempty" description:"the actual access modes the volume has"`
	// Represents the actual resources of the underlying volume
	Capacity ResourceList `json:"capacity,omitempty" description:"the actual resources the volume has"`
}

type PersistentVolumeAccessMode string

const (
	// can be mounted read/write mode to exactly 1 host
	ReadWriteOnce PersistentVolumeAccessMode = "ReadWriteOnce"
	// can be mounted in read-only mode to many hosts
	ReadOnlyMany PersistentVolumeAccessMode = "ReadOnlyMany"
	// can be mounted in read/write mode to many hosts
	ReadWriteMany PersistentVolumeAccessMode = "ReadWriteMany"
)

type PersistentVolumePhase string

const (
	// used for PersistentVolumes that are not available
	VolumePending PersistentVolumePhase = "Pending"
	// used for PersistentVolumes that are not yet bound
	// Available volumes are held by the binder and matched to PersistentVolumeClaims
	VolumeAvailable PersistentVolumePhase = "Available"
	// used for PersistentVolumes that are bound
	VolumeBound PersistentVolumePhase = "Bound"
	// used for PersistentVolumes where the bound PersistentVolumeClaim was deleted
	// released volumes must be recycled before becoming available again
	// this phase is used by the persistent volume claim binder to signal to another process to reclaim the resource
	VolumeReleased PersistentVolumePhase = "Released"
	// used for PersistentVolumes that failed to be correctly recycled or deleted after being released from a claim
	VolumeFailed PersistentVolumePhase = "Failed"
)

type PersistentVolumeClaimPhase string

const (
	// used for PersistentVolumeClaims that are not yet bound
	ClaimPending PersistentVolumeClaimPhase = "Pending"
	// used for PersistentVolumeClaims that are bound
	ClaimBound PersistentVolumeClaimPhase = "Bound"
)

// HostPathVolumeSource represents bare host directory volume.
type HostPathVolumeSource struct {
	Path string `json:"path" description:"path of the directory on the host"`
}

type EmptyDirVolumeSource struct {
	// Optional: what type of storage medium should back this directory.
	// The default is "" which means to use the node's default medium.
	Medium StorageMedium `json:"medium,omitempty" description:"type of storage used to back the volume; must be an empty string (default) or Memory"`
}

// GlusterfsVolumeSource represents a Glusterfs Mount that lasts the lifetime of a pod
type GlusterfsVolumeSource struct {
	// Required: EndpointsName is the endpoint name that details Glusterfs topology
	EndpointsName string `json:"endpoints" description:"gluster hosts endpoints name"`

	// Required: Path is the Glusterfs volume path
	Path string `json:"path" description:"path to gluster volume"`

	// Optional: Defaults to false (read/write). ReadOnly here will force
	// the Glusterfs volume to be mounted with read-only permissions
	ReadOnly bool `json:"readOnly,omitempty" description:"glusterfs volume to be mounted with read-only permissions"`
}

// StorageMedium defines ways that storage can be allocated to a volume.
type StorageMedium string

// RBDVolumeSource represents a Rados Block Device Mount that lasts the lifetime of a pod
type RBDVolumeSource struct {
	// Required: CephMonitors is a collection of Ceph monitors
	CephMonitors []string `json:"monitors" description:"a collection of Ceph monitors"`
	// Required: RBDImage is the rados image name
	RBDImage string `json:"image" description:"rados image name"`
	// Required: Filesystem type to mount.
	// Must be a filesystem type supported by the host operating system.
	// Ex. "ext4", "xfs", "ntfs"
	// TODO: how do we prevent errors in the filesystem from compromising the machine
	FSType string `json:"fsType,omitempty" description:"file system type to mount, such as ext4, xfs, ntfs"`
	// Optional: RadosPool is the rados pool name,default is rbd
	RBDPool string `json:"pool" description:"rados pool name; default is rbd; optional"`
	// Optional: RBDUser is the rados user name, default is admin
	RadosUser string `json:"user" description:"rados user name; default is admin; optional"`
	// Optional: Keyring is the path to key ring for RBDUser, default is /etc/ceph/keyring
	Keyring string `json:"keyring" description:"keyring is the path to key ring for rados user; default is /etc/ceph/keyring; optional"`
	// Optional: SecretRef is name of the authentication secret for RBDUser, default is empty.
	SecretRef *LocalObjectReference `json:"secretRef" description:"name of a secret to authenticate the RBD user; if provided overrides keyring; optional"`
	// Optional: Defaults to false (read/write). ReadOnly here will force
	// the ReadOnly setting in VolumeMounts.
	ReadOnly bool `json:"readOnly,omitempty"  description:"rbd volume to be mounted with read-only permissions"`
}

const (
	StorageMediumDefault StorageMedium = ""       // use whatever the default is for the node
	StorageMediumMemory  StorageMedium = "Memory" // use memory (tmpfs)
)

// Protocol defines network protocols supported for things like conatiner ports.
type Protocol string

const (
	// ProtocolTCP is the TCP protocol.
	ProtocolTCP Protocol = "TCP"
	// ProtocolUDP is the UDP protocol.
	ProtocolUDP Protocol = "UDP"
)

// GCEPersistentDiskVolumeSource represents a Persistent Disk resource in Google Compute Engine.
//
// A GCE PD must exist and be formatted before mounting to a container.
// The disk must also be in the same GCE project and zone as the kubelet.
// A GCE PD can only be mounted as read/write once.
type GCEPersistentDiskVolumeSource struct {
	// Unique name of the PD resource. Used to identify the disk in GCE
	PDName string `json:"pdName" description:"unique name of the PD resource in GCE"`
	// Required: Filesystem type to mount.
	// Must be a filesystem type supported by the host operating system.
	// Ex. "ext4", "xfs", "ntfs"
	// TODO: how do we prevent errors in the filesystem from compromising the machine
	FSType string `json:"fsType" description:"file system type to mount, such as ext4, xfs, ntfs"`
	// Optional: Partition on the disk to mount.
	// If omitted, kubelet will attempt to mount the device name.
	// Ex. For /dev/sda1, this field is "1", for /dev/sda, this field is 0 or empty.
	Partition int `json:"partition,omitempty" description:"partition on the disk to mount (e.g., '1' for /dev/sda1); if omitted the plain device name (e.g., /dev/sda) will be mounted"`
	// Optional: Defaults to false (read/write). ReadOnly here will force
	// the ReadOnly setting in VolumeMounts.
	ReadOnly bool `json:"readOnly,omitempty" description:"read-only if true, read-write otherwise (false or unspecified)"`
}

// AWSElasticBlockStoreVolumeSource represents a Persistent Disk resource in AWS.
//
// An AWS PD must exist and be formatted before mounting to a container.
// The disk must also be in the same AWS zone as the kubelet.
// A AWS PD can only be mounted on a single machine.
type AWSElasticBlockStoreVolumeSource struct {
	// Unique id of the PD resource. Used to identify the disk in AWS
	VolumeID string `json:"volumeID" description:"unique id of the PD resource in AWS"`
	// Required: Filesystem type to mount.
	// Must be a filesystem type supported by the host operating system.
	// Ex. "ext4", "xfs", "ntfs"
	// TODO: how do we prevent errors in the filesystem from compromising the machine
	FSType string `json:"fsType" description:"file system type to mount, such as ext4, xfs, ntfs"`
	// Optional: Partition on the disk to mount.
	// If omitted, kubelet will attempt to mount the device name.
	// Ex. For /dev/sda1, this field is "1", for /dev/sda, this field 0 or empty.
	Partition int `json:"partition,omitempty" description:"partition on the disk to mount (e.g., '1' for /dev/sda1); if omitted the plain device name (e.g., /dev/sda) will be mounted"`
	// Optional: Defaults to false (read/write). ReadOnly here will force
	// the ReadOnly setting in VolumeMounts.
	ReadOnly bool `json:"readOnly,omitempty" description:"read-only if true, read-write otherwise (false or unspecified)"`
}

// GitRepoVolumeSource represents a volume that is pulled from git when the pod is created.
type GitRepoVolumeSource struct {
	// Repository URL
	Repository string `json:"repository" description:"repository URL"`
	// Commit hash, this is optional
	Revision string `json:"revision,omitempty" description:"commit hash for the specified revision"`
}

// SecretVolumeSource adapts a Secret into a VolumeSource
//
// http://docs.k8s.io/design/secrets.md
type SecretVolumeSource struct {
	// Name of the secret in the pod's namespace to use
	SecretName string `json:"secretName" description:"secretName is the name of a secret in the pod's namespace"`
}

// NFSVolumeSource represents an NFS mount that lasts the lifetime of a pod
type NFSVolumeSource struct {
	// Server is the hostname or IP address of the NFS server
	Server string `json:"server" description:"the hostname or IP address of the NFS server"`

	// Path is the exported NFS share
	Path string `json:"path" description:"the path that is exported by the NFS server"`

	// Optional: Defaults to false (read/write). ReadOnly here will force
	// the NFS export to be mounted with read-only permissions
	ReadOnly bool `json:"readOnly,omitempty" description:"forces the NFS export to be mounted with read-only permissions"`
}

// A ISCSI Disk can only be mounted as read/write once.
type ISCSIVolumeSource struct {
	// Required: iSCSI target portal
	// the portal is either an IP or ip_addr:port if port is other than default (typically TCP ports 860 and 3260)
	TargetPortal string `json:"targetPortal" description:"iSCSI target portal"`
	// Required:  target iSCSI Qualified Name
	IQN string `json:"iqn" description:"iSCSI Qualified Name"`
	// Required: iSCSI target lun number
	Lun int `json:"lun" description:"iscsi target lun number"`
	// Required: Filesystem type to mount.
	// Must be a filesystem type supported by the host operating system.
	// Ex. "ext4", "xfs", "ntfs"
	// TODO: how do we prevent errors in the filesystem from compromising the machine
	FSType string `json:"fsType" description:"file system type to mount, such as ext4, xfs, ntfs"`
	// Optional: Defaults to false (read/write). ReadOnly here will force
	// the ReadOnly setting in VolumeMounts.
	ReadOnly bool `json:"readOnly,omitempty" description:"read-only if true, read-write otherwise (false or unspecified)"`
}

// CinderVolumeSource represents a cinder volume resource in Openstack.
// A Cinder volume must exist before mounting to a container.
// The disk must also be in the same region as the kubelet.
type CinderVolumeSource struct {
	// Unique name of the PD resource. Used to identify the disk in cinder volume
	VolID string `json:"volId"`
	// Required: Filesystem type to mount.
	// Must be a filesystem type supported by the host operating system.
	// Only ext3 and ext4 are allowed
	FSType string `json:"fsType,omitempty"`
	// Optional: Defaults to false (read/write). ReadOnly here will force
	// the ReadOnly setting in VolumeMounts.
	ReadOnly bool `json:"readOnly,omitempty"`
}

// ContainerPort represents a network port in a single container.
type ContainerPort struct {
	// Optional: If specified, this must be a DNS_LABEL.  Each named port
	// in a pod must have a unique name.
	Name string `json:"name,omitempty" description:"name for the port that can be referred to by services; must be a DNS_LABEL and unique without the pod"`
	// Optional: If specified, this must be a valid port number, 0 < x < 65536.
	// If HostNetwork is specified, this must match ContainerPort.
	HostPort int `json:"hostPort,omitempty" description:"number of port to expose on the host; most containers do not need this"`
	// Required: This must be a valid port number, 0 < x < 65536.
	ContainerPort int `json:"containerPort" description:"number of port to expose on the pod's IP address"`
	// Optional: Defaults to "TCP".
	Protocol Protocol `json:"protocol,omitempty" description:"protocol for port; must be UDP or TCP; TCP if unspecified"`
	// Optional: What host IP to bind the external port to.
	HostIP string `json:"hostIP,omitempty" description:"host IP to bind the port to"`
}

// VolumeMount describes a mounting of a Volume within a container.
type VolumeMount struct {
	// Required: This must match the Name of a Volume [above].
	Name string `json:"name" description:"name of the volume to mount"`
	// Optional: Defaults to false (read-write).
	ReadOnly bool `json:"readOnly,omitempty" description:"mounted read-only if true, read-write otherwise (false or unspecified)"`
	// Required.
	MountPath string `json:"mountPath" description:"path within the container at which the volume should be mounted"`
}

// EnvVar represents an environment variable present in a Container.
type EnvVar struct {
	// Required: This must be a C_IDENTIFIER.
	Name string `json:"name" description:"name of the environment variable; must be a C_IDENTIFIER"`
	// Optional: no more than one of the following may be specified.
	// Optional: Defaults to ""; variable references $(VAR_NAME) are expanded
	// using the previous defined environment variables in the container and
	// any service environment variables.  If a variable cannot be resolved,
	// the reference in the input string will be unchanged.  The $(VAR_NAME)
	// syntax can be escaped with a double $$, ie: $$(VAR_NAME).  Escaped
	// references will never be expanded, regardless of whether the variable
	// exists or not.
	Value string `json:"value,omitempty" description:"value of the environment variable; defaults to empty string; variable references $(VAR_NAME) are expanded using the previously defined environment varibles in the container and any service environment variables; if a variable cannot be resolved, the reference in the input string will be unchanged; the $(VAR_NAME) syntax can be escaped with a double $$, ie: $$(VAR_NAME) ; escaped references will never be expanded, regardless of whether the variable exists or not"`
	// Optional: Specifies a source the value of this var should come from.
	ValueFrom *EnvVarSource `json:"valueFrom,omitempty" description:"source for the environment variable's value; cannot be used if value is not empty"`
}

// EnvVarSource represents a source for the value of an EnvVar.
type EnvVarSource struct {
	// Required: Selects a field of the pod; only name and namespace are supported.
	FieldRef *ObjectFieldSelector `json:"fieldRef" description:"selects a field of the pod; only name and namespace are supported"`
}

// ObjectFieldSelector selects an APIVersioned field of an object.
type ObjectFieldSelector struct {
	// Optional: Version of the schema the FieldPath is written in terms of, defaults to "v1beta3"
	APIVersion string `json:"apiVersion,omitempty" description:"version of the schema that fieldPath is written in terms of; defaults to v1beta3"`
	// Required: Path of the field to select in the specified API version
	FieldPath string `json:"fieldPath" description:"path of the field to select in the specified API version"`
}

// HTTPGetAction describes an action based on HTTP Get requests.
type HTTPGetAction struct {
	// Optional: Path to access on the HTTP server.
	Path string `json:"path,omitempty" description:"path to access on the HTTP server"`
	// Required: Name or number of the port to access on the container.
	Port util.IntOrString `json:"port" description:"number or name of the port to access on the container"`
	// Optional: Host name to connect to, defaults to the pod IP.
	Host string `json:"host,omitempty" description:"hostname to connect to; defaults to pod IP"`
}

// TCPSocketAction describes an action based on opening a socket
type TCPSocketAction struct {
	// Required: Port to connect to.
	Port util.IntOrString `json:"port" description:"number of name of the port to access on the container"`
}

// ExecAction describes a "run in container" action.
type ExecAction struct {
	// Command is the command line to execute inside the container, the working directory for the
	// command  is root ('/') in the container's filesystem.  The command is simply exec'd, it is
	// not run inside a shell, so traditional shell instructions ('|', etc) won't work.  To use
	// a shell, you need to explicitly call out to that shell.
	Command []string `json:"command,omitempty" description:"command line to execute inside the container; working directory for the command is root ('/') in the container's file system; the command is exec'd, not run inside a shell; exit status of 0 is treated as live/healthy and non-zero is unhealthy"`
}

// Probe describes a liveness probe to be examined to the container.
type Probe struct {
	// The action taken to determine the health of a container
	Handler `json:",inline"`
	// Length of time before health checking is activated.  In seconds.
	InitialDelaySeconds int64 `json:"initialDelaySeconds,omitempty" description:"number of seconds after the container has started before liveness probes are initiated"`
	// Length of time before health checking times out.  In seconds.
	TimeoutSeconds int64 `json:"timeoutSeconds,omitempty" description:"number of seconds after which liveness probes timeout; defaults to 1 second"`
}

// PullPolicy describes a policy for if/when to pull a container image
type PullPolicy string

const (
	// PullAlways means that kubelet always attempts to pull the latest image.  Container will fail If the pull fails.
	PullAlways PullPolicy = "Always"
	// PullNever means that kubelet never pulls an image, but only uses a local image.  Container will fail if the image isn't present
	PullNever PullPolicy = "Never"
	// PullIfNotPresent means that kubelet pulls if the image isn't present on disk. Container will fail if the image isn't present and the pull fails.
	PullIfNotPresent PullPolicy = "IfNotPresent"
)

// Capability represent POSIX capabilities type
type Capability string

// Capabilities represent POSIX capabilities that can be added or removed to a running container.
type Capabilities struct {
	// Added capabilities
	Add []Capability `json:"add,omitempty" description:"added capabilities"`
	// Removed capabilities
	Drop []Capability `json:"drop,omitempty" description:"droped capabilities"`
}

// ResourceRequirements describes the compute resource requirements.
type ResourceRequirements struct {
	// Limits describes the maximum amount of compute resources required.
	Limits ResourceList `json:"limits,omitempty" description:"Maximum amount of compute resources allowed"`
	// Requests describes the minimum amount of compute resources required.
	// Note: 'Requests' are honored only for Persistent Volumes as of now.
	// TODO: Update the scheduler to use 'Requests' in addition to 'Limits'. If Request is omitted for a container,
	// it defaults to Limits if that is explicitly specified, otherwise to an implementation-defined value
	Requests ResourceList `json:"requests,omitempty" description:"Minimum amount of resources requested; requests are honored only for persistent volumes as of now"`
}

const (
	// TerminationMessagePathDefault means the default path to capture the application termination message running in a container
	TerminationMessagePathDefault string = "/dev/termination-log"
)

// Container represents a single container that is expected to be run on the host.
type Container struct {
	// Required: This must be a DNS_LABEL.  Each container in a pod must
	// have a unique name.
	Name string `json:"name" description:"name of the container; must be a DNS_LABEL and unique within the pod; cannot be updated"`
	// Required.
	Image string `json:"image" description:"Docker image name"`
	// Optional: The docker image's entrypoint is used if this is not provided; cannot be updated.
	// Variable references $(VAR_NAME) are expanded using the container's environment.  If a variable
	// cannot be resolved, the reference in the input string will be unchanged.  The $(VAR_NAME) syntax
	// can be escaped with a double $$, ie: $$(VAR_NAME).  Escaped references will never be expanded,
	// regardless of whether the variable exists or not.
	Command []string `json:"command,omitempty" description:"entrypoint array; not executed within a shell; the docker image's entrypoint is used if this is not provided; cannot be updated; variable references $(VAR_NAME) are expanded using the container's environment variables; if a variable cannot be resolved, the reference in the input string will be unchanged; the $(VAR_NAME) syntax can be escaped with a double $$, ie: $$(VAR_NAME) ; escaped references will never be expanded, regardless of whether the variable exists or not"`
	// Optional: The docker image's cmd is used if this is not provided; cannot be updated.
	// Variable references $(VAR_NAME) are expanded using the container's environment.  If a variable
	// cannot be resolved, the reference in the input string will be unchanged.  The $(VAR_NAME) syntax
	// can be escaped with a double $$, ie: $$(VAR_NAME).  Escaped references will never be expanded,
	// regardless of whether the variable exists or not.
	Args []string `json:"args,omitempty" description:"command array; the docker image's cmd is used if this is not provided; arguments to the entrypoint; cannot be updated; variable references $(VAR_NAME) are expanded using the container's environment variables; if a variable cannot be resolved, the reference in the input string will be unchanged; the $(VAR_NAME) syntax can be escaped with a double $$, ie: $$(VAR_NAME) ; escaped references will never be expanded, regardless of whether the variable exists or not"`
	// Optional: Defaults to Docker's default.
	WorkingDir     string               `json:"workingDir,omitempty" description:"container's working directory; defaults to image's default; cannot be updated"`
	Ports          []ContainerPort      `json:"ports,omitempty" description:"list of ports to expose from the container; cannot be updated" patchStrategy:"merge" patchMergeKey:"containerPort"`
	Env            []EnvVar             `json:"env,omitempty" description:"list of environment variables to set in the container; cannot be updated" patchStrategy:"merge" patchMergeKey:"name"`
	Resources      ResourceRequirements `json:"resources,omitempty" description:"Compute Resources required by this container; cannot be updated"`
	VolumeMounts   []VolumeMount        `json:"volumeMounts,omitempty" description:"pod volumes to mount into the container's filesyste; cannot be updated" patchStrategy:"merge" patchMergeKey:"name"`
	LivenessProbe  *Probe               `json:"livenessProbe,omitempty" description:"periodic probe of container liveness; container will be restarted if the probe fails; cannot be updated"`
	ReadinessProbe *Probe               `json:"readinessProbe,omitempty" description:"periodic probe of container service readiness; container will be removed from service endpoints if the probe fails; cannot be updated"`
	Lifecycle      *Lifecycle           `json:"lifecycle,omitempty" description:"actions that the management system should take in response to container lifecycle events; cannot be updated"`
	// Optional: Defaults to /dev/termination-log
	TerminationMessagePath string `json:"terminationMessagePath,omitempty" description:"path at which the file to which the container's termination message will be written is mounted into the container's filesystem; message written is intended to be brief final status, such as an assertion failure message; defaults to /dev/termination-log; cannot be updated"`
	// Deprecated - see SecurityContext.  Optional: Default to false.
	Privileged bool `json:"privileged,omitempty" description:"whether or not the container is granted privileged status; defaults to false; cannot be updated; deprecated;  See SecurityContext."`
	// Optional: Policy for pulling images for this container
	ImagePullPolicy PullPolicy `json:"imagePullPolicy,omitempty" description:"image pull policy; one of Always, Never, IfNotPresent; defaults to Always if :latest tag is specified, or IfNotPresent otherwise; cannot be updated"`
	// Deprecated - see SecurityContext.  Optional: Capabilities for container.
	Capabilities Capabilities `json:"capabilities,omitempty" description:"capabilities for container; cannot be updated; deprecated; See SecurityContext."`
	// Optional: SecurityContext defines the security options the pod should be run with
	SecurityContext *SecurityContext `json:"securityContext,omitempty" description:"security options the pod should run with"`
}

// Handler defines a specific action that should be taken
// TODO: pass structured data to these actions, and document that data here.
type Handler struct {
	// One and only one of the following should be specified.
	// Exec specifies the action to take.
	Exec *ExecAction `json:"exec,omitempty" description:"exec-based handler"`
	// HTTPGet specifies the http request to perform.
	HTTPGet *HTTPGetAction `json:"httpGet,omitempty" description:"HTTP-based handler"`
	// TCPSocket specifies an action involving a TCP port.
	// TODO: implement a realistic TCP lifecycle hook
	TCPSocket *TCPSocketAction `json:"tcpSocket,omitempty"  description:"TCP-based handler; TCP hooks not yet supported"`
}

// Lifecycle describes actions that the management system should take in response to container lifecycle
// events.  For the PostStart and PreStop lifecycle handlers, management of the container blocks
// until the action is complete, unless the container process fails, in which case the handler is aborted.
type Lifecycle struct {
	// PostStart is called immediately after a container is created.  If the handler fails, the container
	// is terminated and restarted.
	PostStart *Handler `json:"postStart,omitempty" description:"called immediately after a container is started; if the handler fails, the container is terminated and restarted according to its restart policy; other management of the container blocks until the hook completes"`
	// PreStop is called immediately before a container is terminated.  The reason for termination is
	// passed to the handler.  Regardless of the outcome of the handler, the container is eventually terminated.
	PreStop *Handler `json:"preStop,omitempty" description:"called before a container is terminated; the container is terminated after the handler completes; other management of the container blocks until the hook completes"`
}

type ConditionStatus string

// These are valid condition statuses. "ConditionTrue" means a resource is in the condition;
// "ConditionFalse" means a resource is not in the condition; "ConditionUnknown" means kubernetes
// can't decide if a resource is in the condition or not. In the future, we could add other
// intermediate conditions, e.g. ConditionDegraded.
const (
	ConditionTrue    ConditionStatus = "True"
	ConditionFalse   ConditionStatus = "False"
	ConditionUnknown ConditionStatus = "Unknown"
)

type ContainerStateWaiting struct {
	// Reason could be pulling image,
	Reason string `json:"reason,omitempty" description:"(brief) reason the container is not yet running, such as pulling its image"`
}

type ContainerStateRunning struct {
	StartedAt util.Time `json:"startedAt,omitempty" description:"time at which the container was last (re-)started"`
}

type ContainerStateTerminated struct {
	ExitCode    int       `json:"exitCode" description:"exit status from the last termination of the container"`
	Signal      int       `json:"signal,omitempty" description:"signal from the last termination of the container"`
	Reason      string    `json:"reason,omitempty" description:"(brief) reason from the last termination of the container"`
	Message     string    `json:"message,omitempty" description:"message regarding the last termination of the container"`
	StartedAt   util.Time `json:"startedAt,omitempty" description:"time at which previous execution of the container started"`
	FinishedAt  util.Time `json:"finishedAt,omitempty" description:"time at which the container last terminated"`
	ContainerID string    `json:"containerID,omitempty" description:"container's ID in the format 'docker://<container_id>'"`
}

// ContainerState holds a possible state of container.
// Only one of its members may be specified.
// If none of them is specified, the default one is ContainerStateWaiting.
type ContainerState struct {
	Waiting     *ContainerStateWaiting    `json:"waiting,omitempty" description:"details about a waiting container"`
	Running     *ContainerStateRunning    `json:"running,omitempty" description:"details about a running container"`
	Termination *ContainerStateTerminated `json:"termination,omitempty" description:"details about a terminated container"`
}

type ContainerStatus struct {
	// Required: This must be a DNS_LABEL.  Each container in a pod must have a unique name.
	Name string `json:"name" description:"name of the container; must be a DNS_LABEL and unique within the pod; cannot be updated"`
	// TODO(dchen1107): Should we rename PodStatus to a more generic name or have a separate states
	// defined for container?
	State                ContainerState `json:"state,omitempty" description:"details about the container's current condition"`
	LastTerminationState ContainerState `json:"lastState,omitempty" description:"details about the container's last termination condition"`
	Ready                bool           `json:"ready" description:"specifies whether the container has passed its readiness probe"`
	// Note that this is calculated from dead containers.  But those containers are subject to
	// garbage collection.  This value will get capped at 5 by GC.
	RestartCount int `json:"restartCount" description:"the number of times the container has been restarted, currently based on the number of dead containers that have not yet been removed"`
	// TODO(dchen1107): Which image the container is running with?
	// The image the container is running
	Image       string `json:"image" description:"image of the container"`
	ImageID     string `json:"imageID" description:"ID of the container's image"`
	ContainerID string `json:"containerID,omitempty" description:"container's ID in the format 'docker://<container_id>'"`
}

// PodPhase is a label for the condition of a pod at the current time.
type PodPhase string

// These are the valid statuses of pods.
const (
	// PodPending means the pod has been accepted by the system, but one or more of the containers
	// has not been started. This includes time before being bound to a node, as well as time spent
	// pulling images onto the host.
	PodPending PodPhase = "Pending"
	// PodRunning means the pod has been bound to a node and all of the containers have been started.
	// At least one container is still running or is in the process of being restarted.
	PodRunning PodPhase = "Running"
	// PodSucceeded means that all containers in the pod have voluntarily terminated
	// with a container exit code of 0, and the system is not going to restart any of these containers.
	PodSucceeded PodPhase = "Succeeded"
	// PodFailed means that all containers in the pod have terminated, and at least one container has
	// terminated in a failure (exited with a non-zero exit code or was stopped by the system).
	PodFailed PodPhase = "Failed"
	// PodUnknown means that for some reason the state of the pod could not be obtained, typically due
	// to an error in communicating with the host of the pod.
	PodUnknown PodPhase = "Unknown"
)

// PodConditionType is a valid value for PodCondition.Type
type PodConditionType string

// These are valid conditions of pod.
const (
	// PodReady means the pod is able to service requests and should be added to the
	// load balancing pools of all matching services.
	PodReady PodConditionType = "Ready"
)

// TODO: add LastTransitionTime, Reason, Message to match NodeCondition api.
type PodCondition struct {
	// Type is the type of the condition
	Type PodConditionType `json:"type" description:"kind of the condition, currently only Ready"`
	// Status is the status of the condition
	Status ConditionStatus `json:"status" description:"status of the condition, one of True, False, Unknown"`
}

// RestartPolicy describes how the container should be restarted.
// Only one of the following restart policies may be specified.
// If none of the following policies is specified, the default one
// is RestartPolicyAlways.
type RestartPolicy string

const (
	RestartPolicyAlways    RestartPolicy = "Always"
	RestartPolicyOnFailure RestartPolicy = "OnFailure"
	RestartPolicyNever     RestartPolicy = "Never"
)

// DNSPolicy defines how a pod's DNS will be configured.
type DNSPolicy string

const (
	// DNSClusterFirst indicates that the pod should use cluster DNS
	// first, if it is available, then fall back on the default (as
	// determined by kubelet) DNS settings.
	DNSClusterFirst DNSPolicy = "ClusterFirst"

	// DNSDefault indicates that the pod should use the default (as
	// determined by kubelet) DNS settings.
	DNSDefault DNSPolicy = "Default"
)

// PodSpec is a description of a pod
type PodSpec struct {
	Volumes []Volume `json:"volumes,omitempty" description:"list of volumes that can be mounted by containers belonging to the pod" patchStrategy:"merge" patchMergeKey:"name"`
	// Required: there must be at least one container in a pod.
	Containers    []Container   `json:"containers" description:"list of containers belonging to the pod; cannot be updated; containers cannot currently be added or removed; there must be at least one container in a Pod" patchStrategy:"merge" patchMergeKey:"name"`
	RestartPolicy RestartPolicy `json:"restartPolicy,omitempty" description:"restart policy for all containers within the pod; one of Always, OnFailure, Never; defaults to Always"`
	// Optional duration in seconds the pod needs to terminate gracefully. May be decreased in delete request.
	// Value must be non-negative integer. The value zero indicates delete immediately.
	// If this value is nil, the default grace period will be used instead.
	// The grace period is the duration in seconds after the processes running in the pod are sent
	// a termination signal and the time when the processes are forcibly halted with a kill signal.
	// Set this value longer than the expected cleanup time for your process.
	TerminationGracePeriodSeconds *int64 `json:"terminationGracePeriodSeconds,omitempty" description:"optional duration in seconds the pod needs to terminate gracefully; may be decreased in delete request; value must be non-negative integer; the value zero indicates delete immediately; if this value is not set, the default grace period will be used instead; the grace period is the duration in seconds after the processes running in the pod are sent a termination signal and the time when the processes are forcibly halted with a kill signal; set this value longer than the expected cleanup time for your process"`
	ActiveDeadlineSeconds         *int64 `json:"activeDeadlineSeconds,omitempty" description:"optional duration in seconds the pod may be active on the node relative to StartTime before the system will actively try to mark it failed and kill associated containers; value must be a positive integer`
	// Optional: Set DNS policy.  Defaults to "ClusterFirst"
	DNSPolicy DNSPolicy `json:"dnsPolicy,omitempty" description:"DNS policy for containers within the pod; one of 'ClusterFirst' or 'Default'"`
	// NodeSelector is a selector which must be true for the pod to fit on a node
	NodeSelector map[string]string `json:"nodeSelector,omitempty" description:"selector which must match a node's labels for the pod to be scheduled on that node"`

	// ServiceAccount is the name of the ServiceAccount to use to run this pod
	ServiceAccount string `json:"serviceAccount,omitempty" description:"name of the ServiceAccount to use to run this pod"`

	// Host is a request to schedule this pod onto a specific host.  If it is non-empty,
	// the the scheduler simply schedules this pod onto that host, assuming that it fits
	// resource requirements.
	Host string `json:"host,omitempty" description:"host requested for this pod"`
	// Uses the host's network namespace. If this option is set, the ports that will be
	// used must be specified.
	// Optional: Default to false.
	HostNetwork bool `json:"hostNetwork,omitempty" description:"host networking requested for this pod"`
	// ImagePullSecrets is an optional list of references to secrets in the same namespace to use for pulling any of the images used by this PodSpec.
	// If specified, these secrets will be passed to individual puller implementations for them to use.  For example,
	// in the case of docker, only DockerConfig type secrets are honored.
	ImagePullSecrets []LocalObjectReference `json:"imagePullSecrets,omitempty" description:"list of references to secrets in the same namespace available for pulling the container images"  patchStrategy:"merge" patchMergeKey:"name"`
}

// PodStatus represents information about the status of a pod. Status may trail the actual
// state of a system.
type PodStatus struct {
	Phase      PodPhase       `json:"phase,omitempty" description:"current condition of the pod."`
	Conditions []PodCondition `json:"Condition,omitempty" description:"current service state of pod" patchStrategy:"merge" patchMergeKey:"type"`
	// A human readable message indicating details about why the pod is in this state.
	Message string `json:"message,omitempty" description:"human readable message indicating details about why the pod is in this condition"`
	// A brief CamelCase message indicating details about why the pod is in this state. e.g. 'OutOfDisk'
	Reason string `json:"reason,omitempty" description:"(brief-CamelCase) reason indicating details about why the pod is in this condition"`

	HostIP string `json:"hostIP,omitempty" description:"IP address of the host to which the pod is assigned; empty if not yet scheduled"`
	PodIP  string `json:"podIP,omitempty" description:"IP address allocated to the pod; routable at least within the cluster; empty if not yet allocated"`

	StartTime *util.Time `json:"startTime,omitempty" description:"RFC 3339 date and time at which the object was acknowledged by the Kubelet.  This is before the Kubelet pulled the container image(s) for the pod."`

	// The list has one entry per container in the manifest. Each entry is currently the output
	// of `docker inspect`.
	ContainerStatuses []ContainerStatus `json:"containerStatuses,omitempty" description:"list of container statuses"`
}

// PodStatusResult is a wrapper for PodStatus returned by kubelet that can be encode/decoded
type PodStatusResult struct {
	TypeMeta   `json:",inline"`
	ObjectMeta `json:"metadata,omitempty" description:"standard object metadata; see http://docs.k8s.io/api-conventions.md#metadata"`
	// Status represents the current information about a pod. This data may not be up
	// to date.
	Status PodStatus `json:"status,omitempty" description:"most recently observed status of the pod; populated by the system, read-only; http://docs.k8s.io/api-conventions.md#spec-and-status"`
}

// Pod is a collection of containers that can run on a host. This resource is created
// by clients and scheduled onto hosts.
type Pod struct {
	TypeMeta   `json:",inline"`
	ObjectMeta `json:"metadata,omitempty" description:"standard object metadata; see http://docs.k8s.io/api-conventions.md#metadata"`

	// Spec defines the behavior of a pod.
	Spec PodSpec `json:"spec,omitempty" description:"specification of the desired behavior of the pod; http://docs.k8s.io/api-conventions.md#spec-and-status"`

	// Status represents the current information about a pod. This data may not be up
	// to date.
	Status PodStatus `json:"status,omitempty" description:"most recently observed status of the pod; populated by the system, read-only; http://docs.k8s.io/api-conventions.md#spec-and-status"`
}

// PodList is a list of Pods.
type PodList struct {
	TypeMeta `json:",inline"`
	ListMeta `json:"metadata,omitempty" description:"standard list metadata; see http://docs.k8s.io/api-conventions.md#types-kinds"`

	Items []Pod `json:"items" description:"list of pods"`
}

// PodTemplateSpec describes the data a pod should have when created from a template
type PodTemplateSpec struct {
	// Metadata of the pods created from this template.
	ObjectMeta `json:"metadata,omitempty" description:"standard object metadata; see http://docs.k8s.io/api-conventions.md#metadata"`

	// Spec defines the behavior of a pod.
	Spec PodSpec `json:"spec,omitempty" description:"specification of the desired behavior of the pod; http://docs.k8s.io/api-conventions.md#spec-and-status"`
}

// PodTemplate describes a template for creating copies of a predefined pod.
type PodTemplate struct {
	TypeMeta   `json:",inline"`
	ObjectMeta `json:"metadata,omitempty" description:"standard object metadata; see http://docs.k8s.io/api-conventions.md#metadata"`

	// Template defines the pods that will be created from this pod template
	Template PodTemplateSpec `json:"template,omitempty" description:"the template of the desired behavior of the pod; http://docs.k8s.io/api-conventions.md#spec-and-status"`
}

// PodTemplateList is a list of PodTemplates.
type PodTemplateList struct {
	TypeMeta `json:",inline"`
	ListMeta `json:"metadata,omitempty" description:"standard list metadata; see http://docs.k8s.io/api-conventions.md#metadata"`

	Items []PodTemplate `json:"items" description:"list of pod templates"`
}

// ReplicationControllerSpec is the specification of a replication controller.
type ReplicationControllerSpec struct {
	// Replicas is the number of desired replicas.
	Replicas int `json:"replicas,omitempty" description:"number of replicas desired"`

	// Selector is a label query over pods that should match the Replicas count.
	// If Selector is empty, it is defaulted to the labels present on the Pod template.
	Selector map[string]string `json:"selector,omitempty" description:"label keys and values that must match in order to be controlled by this replication controller, if empty defaulted to labels on Pod template"`

	// TemplateRef is a reference to an object that describes the pod that will be created if
	// insufficient replicas are detected.
	//TemplateRef *ObjectReference `json:"templateRef,omitempty" description:"reference to an object that describes the pod that will be created if insufficient replicas are detected"`

	// Template is the object that describes the pod that will be created if
	// insufficient replicas are detected. This takes precedence over a
	// TemplateRef.
	Template *PodTemplateSpec `json:"template,omitempty" description:"object that describes the pod that will be created if insufficient replicas are detected; takes precendence over templateRef"`
}

// ReplicationControllerStatus represents the current status of a replication
// controller.
type ReplicationControllerStatus struct {
	// Replicas is the number of actual replicas.
	Replicas int `json:"replicas" description:"most recently oberved number of replicas"`

	// ObservedGeneration is the most recent generation observed by the controller.
	ObservedGeneration int64 `json:"observedGeneration,omitempty" description:"reflects the generation of the most recently observed replication controller"`
}

// ReplicationController represents the configuration of a replication controller.
type ReplicationController struct {
	TypeMeta `json:",inline"`
	// If the Labels of a ReplicationController are empty, they are defaulted to be the same as the Pod(s) that the replication controller manages.
	ObjectMeta `json:"metadata,omitempty" description:"standard object metadata; see http://docs.k8s.io/api-conventions.md#metadata"`

	// Spec defines the desired behavior of this replication controller.
	Spec ReplicationControllerSpec `json:"spec,omitempty" description:"specification of the desired behavior of the replication controller; http://docs.k8s.io/api-conventions.md#spec-and-status"`

	// Status is the current status of this replication controller. This data may be
	// out of date by some window of time.
	Status ReplicationControllerStatus `json:"status,omitempty" description:"most recently observed status of the replication controller; populated by the system, read-only; http://docs.k8s.io/api-conventions.md#spec-and-status"`
}

// ReplicationControllerList is a collection of replication controllers.
type ReplicationControllerList struct {
	TypeMeta `json:",inline"`
	ListMeta `json:"metadata,omitempty" description:"standard list metadata; see http://docs.k8s.io/api-conventions.md#metadata"`

	Items []ReplicationController `json:"items" description:"list of replication controllers"`
}

// Session Affinity Type string
type ServiceAffinity string

const (
	// ServiceAffinityClientIP is the Client IP based.
	ServiceAffinityClientIP ServiceAffinity = "ClientIP"

	// ServiceAffinityNone - no session affinity.
	ServiceAffinityNone ServiceAffinity = "None"
)

// Service Type string describes ingress methods for a service
type ServiceType string

const (
	// ServiceTypeClusterIP means a service will only be accessible inside the
	// cluster, via the portal IP.
	ServiceTypeClusterIP ServiceType = "ClusterIP"

	// ServiceTypeNodePort means a service will be exposed on one port of
	// every node, in addition to 'ClusterIP' type.
	ServiceTypeNodePort ServiceType = "NodePort"

	// ServiceTypeLoadBalancer means a service will be exposed via an
	// external load balancer (if the cloud provider supports it), in addition
	// to 'NodePort' type.
	ServiceTypeLoadBalancer ServiceType = "LoadBalancer"
)

// ServiceStatus represents the current status of a service
type ServiceStatus struct {
	// LoadBalancer contains the current status of the load-balancer,
	// if one is present.
	LoadBalancer LoadBalancerStatus `json:"loadBalancer,omitempty" description:"status of load-balancer"`
}

// LoadBalancerStatus represents the status of a load-balancer
type LoadBalancerStatus struct {
	// Ingress is a list containing ingress points for the load-balancer;
	// traffic intended for the service should be sent to these ingress points.
	Ingress []LoadBalancerIngress `json:"ingress,omitempty" description:"load-balancer ingress points"`
}

// LoadBalancerIngress represents the status of a load-balancer ingress point:
// traffic intended for the service should be sent to an ingress point.
type LoadBalancerIngress struct {
	// IP is set for load-balancer ingress points that are IP based
	// (typically GCE or OpenStack load-balancers)
	IP string `json:"ip,omitempty" description:"IP address of ingress point"`

	// Hostname is set for load-balancer ingress points that are DNS based
	// (typically AWS load-balancers)
	Hostname string `json:"hostname,omitempty" description:"hostname of ingress point"`
}

// ServiceSpec describes the attributes that a user creates on a service
type ServiceSpec struct {
	// Required: The list of ports that are exposed by this service.
	Ports []ServicePort `json:"ports" description:"ports exposed by the service"`

	// This service will route traffic to pods having labels matching this selector. If null, no endpoints will be automatically created. If empty, all pods will be selected.
	Selector map[string]string `json:"selector,omitempty" description:"label keys and values that must match in order to receive traffic for this service; if empty, all pods are selected, if not specified, endpoints must be manually specified"`

	// PortalIP is usually assigned by the master.  If specified by the user
	// we will try to respect it or else fail the request.  This field can
	// not be changed by updates.
	// Valid values are None, empty string (""), or a valid IP address
	// None can be specified for headless services when proxying is not required
	PortalIP string `json:"portalIP,omitempty description: IP address of the service; usually assigned by the system; if specified, it will be allocated to the service if unused, and creation of the service will fail otherwise; cannot be updated; 'None' can be specified for a headless service when proxying is not required"`

	// CreateExternalLoadBalancer indicates whether a load balancer should be created for this service.
	CreateExternalLoadBalancer bool `json:"createExternalLoadBalancer,omitempty" description:"set up a cloud-provider-specific load balancer on an external IP"`

	// Type determines how the service will be exposed.  Valid options: ClusterIP, NodePort, LoadBalancer
	Type ServiceType `json:"type,omitempty" description:"type of this service; must be ClusterIP, NodePort, or LoadBalancer; defaults to ClusterIP"`

	// Deprecated. PublicIPs are used by external load balancers, or can be set by
	// users to handle external traffic that arrives at a node.
	PublicIPs []string `json:"publicIPs,omitempty" description:"deprecated. externally visible IPs (e.g. load balancers) that should be proxied to this service"`

	// Optional: Supports "ClientIP" and "None".  Used to maintain session affinity.
	SessionAffinity ServiceAffinity `json:"sessionAffinity,omitempty" description:"enable client IP based session affinity; must be ClientIP or None; defaults to None"`
}

type ServicePort struct {
	// Optional if only one ServicePort is defined on this service: The
	// name of this port within the service.  This must be a DNS_LABEL.
	// All ports within a ServiceSpec must have unique names.  This maps to
	// the 'Name' field in EndpointPort objects.
	Name string `json:"name,omitempty" description:"the name of this port; optional if only one port is defined"`

	// Optional: The IP protocol for this port.  Supports "TCP" and "UDP",
	// default is TCP.
	Protocol Protocol `json:"protocol,omitempty" description:"the protocol used by this port; must be UDP or TCP; TCP if unspecified"`

	// Required: The port that will be exposed by this service.
	Port int `json:"port" description:"the port number that is exposed"`

	// Optional: The target port on pods selected by this service.
	// If this is a string, it will be looked up as a named port in the
	// target Pod's container ports.  If this is not specified, the value
	// of Port is used (an identity map).
	TargetPort util.IntOrString `json:"targetPort,omitempty" description:"the port to access on the pods targeted by the service; defaults to the service port"`

	// The port on each node on which this service is exposed.
	// Default is to auto-allocate a port if the ServiceType of this Service requires one.
	NodePort int `json:"nodePort" description:"the port on each node on which this service is exposed"`
}

// Service is a named abstraction of software service (for example, mysql) consisting of local port
// (for example 3306) that the proxy listens on, and the selector that determines which pods
// will answer requests sent through the proxy.
type Service struct {
	TypeMeta   `json:",inline"`
	ObjectMeta `json:"metadata,omitempty" description:"standard object metadata; see http://docs.k8s.io/api-conventions.md#metadata"`

	// Spec defines the behavior of a service.
	Spec ServiceSpec `json:"spec,omitempty" description:"specification of the desired behavior of the service; http://docs.k8s.io/api-conventions.md#spec-and-status"`

	// Status represents the current status of a service.
	Status ServiceStatus `json:"status,omitempty" description:"most recently observed status of the service; populated by the system, read-only; http://docs.k8s.io/api-conventions.md#spec-and-status"`
}

const (
	// PortalIPNone - do not assign a portal IP
	// no proxying required and no environment variables should be created for pods
	PortalIPNone = "None"
)

// ServiceList holds a list of services.
type ServiceList struct {
	TypeMeta `json:",inline"`
	ListMeta `json:"metadata,omitempty" description:"standard list metadata; see http://docs.k8s.io/api-conventions.md#metadata"`

	Items []Service `json:"items" description:"list of services"`
}

// ServiceAccount binds together:
// * a name, understood by users, and perhaps by peripheral systems, for an identity
// * a principal that can be authenticated and authorized
// * a set of secrets
type ServiceAccount struct {
	TypeMeta   `json:",inline"`
	ObjectMeta `json:"metadata,omitempty" description:"standard object metadata; see http://docs.k8s.io/api-conventions.md#metadata"`

	// Secrets is the list of secrets allowed to be used by pods running using this ServiceAccount
	Secrets []ObjectReference `json:"secrets,omitempty" description:"list of secrets that can be used by pods running as this service account" patchStrategy:"merge" patchMergeKey:"name"`

	// ImagePullSecrets is a list of references to secrets in the same namespace to use for pulling any images
	// in pods that reference this ServiceAccount.  ImagePullSecrets are distinct from Secrets because Secrets
	// can be mounted in the pod, but ImagePullSecrets are only accessed by the kubelet.
	ImagePullSecrets []LocalObjectReference `json:"imagePullSecrets,omitempty" description:"list of references to secrets in the same namespace available for pulling container images"`
}

// ServiceAccountList is a list of ServiceAccount objects
type ServiceAccountList struct {
	TypeMeta `json:",inline"`
	ListMeta `json:"metadata,omitempty" description:"standard list metadata; see http://docs.k8s.io/api-conventions.md#metadata"`

	Items []ServiceAccount `json:"items" description:"list of ServiceAccounts"`
}

// Endpoints is a collection of endpoints that implement the actual service.  Example:
//   Name: "mysvc",
//   Subsets: [
//     {
//       Addresses: [{"ip": "10.10.1.1"}, {"ip": "10.10.2.2"}],
//       Ports: [{"name": "a", "port": 8675}, {"name": "b", "port": 309}]
//     },
//     {
//       Addresses: [{"ip": "10.10.3.3"}],
//       Ports: [{"name": "a", "port": 93}, {"name": "b", "port": 76}]
//     },
//  ]
type Endpoints struct {
	TypeMeta   `json:",inline"`
	ObjectMeta `json:"metadata,omitempty" description:"standard object metadata; see http://docs.k8s.io/api-conventions.md#metadata"`

	// The set of all endpoints is the union of all subsets.
	Subsets []EndpointSubset `json:"subsets" description:"sets of addresses and ports that comprise a service"`
}

// EndpointSubset is a group of addresses with a common set of ports.  The
// expanded set of endpoints is the Cartesian product of Addresses x Ports.
// For example, given:
//   {
//     Addresses: [{"ip": "10.10.1.1"}, {"ip": "10.10.2.2"}],
//     Ports:     [{"name": "a", "port": 8675}, {"name": "b", "port": 309}]
//   }
// The resulting set of endpoints can be viewed as:
//     a: [ 10.10.1.1:8675, 10.10.2.2:8675 ],
//     b: [ 10.10.1.1:309, 10.10.2.2:309 ]
type EndpointSubset struct {
	Addresses []EndpointAddress `json:"addresses,omitempty" description:"IP addresses which offer the related ports"`
	Ports     []EndpointPort    `json:"ports,omitempty" description:"port numbers available on the related IP addresses"`
}

// EndpointAddress is a tuple that describes single IP address.
type EndpointAddress struct {
	// The IP of this endpoint.
	// TODO: This should allow hostname or IP, see #4447.
	IP string `json:"IP" description:"IP address of the endpoint"`

	// Optional: The kubernetes object related to the entry point.
	TargetRef *ObjectReference `json:"targetRef,omitempty" description:"reference to object providing the endpoint"`
}

// EndpointPort is a tuple that describes a single port.
type EndpointPort struct {
	// The name of this port (corresponds to ServicePort.Name).  Optional
	// if only one port is defined.  Must be a DNS_LABEL.
	Name string `json:"name,omitempty" description:"name of this port"`

	// The port number.
	Port int `json:"port" description:"port number of the endpoint"`

	// The IP protocol for this port.
	Protocol Protocol `json:"protocol,omitempty" description:"protocol for this port; must be UDP or TCP; TCP if unspecified"`
}

// EndpointsList is a list of endpoints.
type EndpointsList struct {
	TypeMeta `json:",inline"`
	ListMeta `json:"metadata,omitempty" description:"standard list metadata; see http://docs.k8s.io/api-conventions.md#metadata"`

	Items []Endpoints `json:"items" description:"list of endpoints"`
}

// NodeSpec describes the attributes that a node is created with.
type NodeSpec struct {
	// PodCIDR represents the pod IP range assigned to the node
	PodCIDR string `json:"podCIDR,omitempty" description:"pod IP range assigned to the node"`
	// External ID of the node assigned by some machine database (e.g. a cloud provider)
	ExternalID string `json:"externalID,omitempty" description:"deprecated. External ID assigned to the node by some machine database (e.g. a cloud provider). Defaults to node name when empty."`
	// ID of the node assigned by the cloud provider
	ProviderID string `json:"providerID,omitempty" description:"ID of the node assigned by the cloud provider in the format: <ProviderName>://<ProviderSpecificNodeID>"`
	// Unschedulable controls node schedulability of new pods. By default node is schedulable.
	Unschedulable bool `json:"unschedulable,omitempty" description:"disable pod scheduling on the node"`
}

// NodeSystemInfo is a set of ids/uuids to uniquely identify the node.
type NodeSystemInfo struct {
	// MachineID is the machine-id reported by the node
	MachineID string `json:"machineID" description:"machine-id reported by the node"`
	// SystemUUID is the system-uuid reported by the node
	SystemUUID string `json:"systemUUID" description:"system-uuid reported by the node"`
	// BootID is the boot-id reported by the node
	BootID string `json:"bootID" description:"boot id is the boot-id reported by the node"`
	// Kernel version reported by the node
	KernelVersion string `json:"kernelVersion" description:"Kernel version reported by the node from 'uname -r' (e.g. 3.16.0-0.bpo.4-amd64)"`
	// OS image used reported by the node
	OsImage string `json:"osImage" description:"OS image used reported by the node from /etc/os-release (e.g. Debian GNU/Linux 7 (wheezy))"`
	// Container runtime version reported by the node
	ContainerRuntimeVersion string `json:"containerRuntimeVersion" description:"Container runtime version reported by the node through runtime remote API (e.g. docker://1.5.0)"`
	// Kubelet version reported by the node
	KubeletVersion string `json:"kubeletVersion" description:"Kubelet version reported by the node"`
	// Kube-proxy version reported by the node
	KubeProxyVersion string `json:"kubeProxyVersion" description:"Kube-proxy version reported by the node"`
}

// NodeStatus is information about the current status of a node.
type NodeStatus struct {
	// Capacity represents the available resources of a node.
	// see http://docs.k8s.io/resources.md for more details.
	Capacity ResourceList `json:"capacity,omitempty" description:"compute resource capacity of the node; http://docs.k8s.io/resources.md"`
	// NodePhase is the current lifecycle phase of the node.
	Phase NodePhase `json:"phase,omitempty" description:"most recently observed lifecycle phase of the node"`
	// Conditions is an array of current node conditions.
	Conditions []NodeCondition `json:"conditions,omitempty" description:"list of node conditions observed" patchStrategy:"merge" patchMergeKey:"type"`
	// Queried from cloud provider, if available.
	Addresses []NodeAddress `json:"addresses,omitempty" description:"list of addresses reachable to the node" patchStrategy:"merge" patchMergeKey:"type"`
	// NodeSystemInfo is a set of ids/uuids to uniquely identify the node
	NodeInfo NodeSystemInfo `json:"nodeInfo,omitempty" description:"set of ids/uuids to uniquely identify the node"`
}

type NodePhase string

// These are the valid phases of node.
const (
	// NodePending means the node has been created/added by the system, but not configured.
	NodePending NodePhase = "Pending"
	// NodeRunning means the node has been configured and has Kubernetes components running.
	NodeRunning NodePhase = "Running"
	// NodeTerminated means the node has been removed from the cluster.
	NodeTerminated NodePhase = "Terminated"
)

type NodeConditionType string

// These are valid conditions of node. Currently, we don't have enough information to decide
// node condition. In the future, we will add more. The proposed set of conditions are:
// NodeReachable, NodeLive, NodeReady, NodeSchedulable, NodeRunnable.
const (
	// NodeReady means kubelet is healthy and ready to accept pods.
	NodeReady NodeConditionType = "Ready"
)

type NodeCondition struct {
	Type               NodeConditionType `json:"type" description:"type of node condition, currently only Ready"`
	Status             ConditionStatus   `json:"status" description:"status of the condition, one of True, False, Unknown"`
	LastHeartbeatTime  util.Time         `json:"lastHeartbeatTime,omitempty" description:"last time we got an update on a given condition"`
	LastTransitionTime util.Time         `json:"lastTransitionTime,omitempty" description:"last time the condition transit from one status to another"`
	Reason             string            `json:"reason,omitempty" description:"(brief) reason for the condition's last transition"`
	Message            string            `json:"message,omitempty" description:"human readable message indicating details about last transition"`
}

type NodeAddressType string

// These are valid address type of node.
const (
	NodeHostName   NodeAddressType = "Hostname"
	NodeExternalIP NodeAddressType = "ExternalIP"
	NodeInternalIP NodeAddressType = "InternalIP"
)

type NodeAddress struct {
	Type    NodeAddressType `json:"type" description:"node address type, one of Hostname, ExternalIP or InternalIP"`
	Address string          `json:"address" description:"the node address"`
}

// ResourceName is the name identifying various resources in a ResourceList.
type ResourceName string

const (
	// CPU, in cores. (500m = .5 cores)
	ResourceCPU ResourceName = "cpu"
	// Memory, in bytes. (500Gi = 500GiB = 500 * 1024 * 1024 * 1024)
	ResourceMemory ResourceName = "memory"
	// Volume size, in bytes (e,g. 5Gi = 5GiB = 5 * 1024 * 1024 * 1024)
	ResourceStorage ResourceName = "storage"
)

// ResourceList is a set of (resource name, quantity) pairs.
type ResourceList map[ResourceName]resource.Quantity

// Node is a worker node in Kubernetes.
// The name of the node according to etcd is in ID.
type Node struct {
	TypeMeta   `json:",inline"`
	ObjectMeta `json:"metadata,omitempty" description:"standard object metadata; see http://docs.k8s.io/api-conventions.md#metadata"`

	// Spec defines the behavior of a node.
	Spec NodeSpec `json:"spec,omitempty" description:"specification of a node; http://docs.k8s.io/api-conventions.md#spec-and-status"`

	// Status describes the current status of a Node
	Status NodeStatus `json:"status,omitempty" description:"most recently observed status of the node; populated by the system, read-only; http://docs.k8s.io/api-conventions.md#spec-and-status"`
}

// NodeList is a list of minions.
type NodeList struct {
	TypeMeta `json:",inline"`
	ListMeta `json:"metadata,omitempty" description:"standard list metadata; see http://docs.k8s.io/api-conventions.md#metadata"`

	Items []Node `json:"items" description:"list of nodes"`
}

type FinalizerName string

// These are internal finalizer values to Kubernetes, must be qualified name unless defined here
const (
	FinalizerKubernetes FinalizerName = "kubernetes"
)

// NamespaceSpec describes the attributes on a Namespace
type NamespaceSpec struct {
	// Finalizers is an opaque list of values that must be empty to permanently remove object from storage
	Finalizers []FinalizerName `json:"finalizers,omitempty" description:"an opaque list of values that must be empty to permanently remove object from storage"`
}

// NamespaceStatus is information about the current status of a Namespace.
type NamespaceStatus struct {
	// Phase is the current lifecycle phase of the namespace.
	Phase NamespacePhase `json:"phase,omitempty" description:"phase is the current lifecycle phase of the namespace"`
}

type NamespacePhase string

// These are the valid phases of a namespace.
const (
	// NamespaceActive means the namespace is available for use in the system
	NamespaceActive NamespacePhase = "Active"
	// NamespaceTerminating means the namespace is undergoing graceful termination
	NamespaceTerminating NamespacePhase = "Terminating"
)

// A namespace provides a scope for Names.
// Use of multiple namespaces is optional
type Namespace struct {
	TypeMeta   `json:",inline"`
	ObjectMeta `json:"metadata,omitempty" description:"standard object metadata; see http://docs.k8s.io/api-conventions.md#metadata"`

	// Spec defines the behavior of the Namespace.
	Spec NamespaceSpec `json:"spec,omitempty" description:"spec defines the behavior of the Namespace; http://docs.k8s.io/api-conventions.md#spec-and-status"`

	// Status describes the current status of a Namespace
	Status NamespaceStatus `json:"status,omitempty" description:"status describes the current status of a Namespace; http://docs.k8s.io/api-conventions.md#spec-and-status"`
}

// NamespaceList is a list of Namespaces.
type NamespaceList struct {
	TypeMeta `json:",inline"`
	ListMeta `json:"metadata,omitempty" description:"standard list metadata; see http://docs.k8s.io/api-conventions.md#metadata"`

	// Items is the list of Namespace objects in the list
	Items []Namespace `json:"items"  description:"items is the list of Namespace objects in the list"`
}

// Binding ties one object to another - for example, a pod is bound to a node by a scheduler.
type Binding struct {
	TypeMeta `json:",inline"`
	// ObjectMeta describes the object that is being bound.
	ObjectMeta `json:"metadata,omitempty" description:"standard object metadata; see http://docs.k8s.io/api-conventions.md#metadata"`

	// Target is the object to bind to.
	Target ObjectReference `json:"target" description:"an object to bind to"`
}

// DeleteOptions may be provided when deleting an API object
type DeleteOptions struct {
	TypeMeta `json:",inline"`

	// Optional duration in seconds before the object should be deleted. Value must be non-negative integer.
	// The value zero indicates delete immediately. If this value is nil, the default grace period for the
	// specified type will be used.
	GracePeriodSeconds *int64 `json:"gracePeriodSeconds,omitempty" description:"the duration in seconds to wait before deleting this object; defaults to a per object value if not specified; zero means delete immediately"`
}

// ListOptions is the query options to a standard REST list call
type ListOptions struct {
	TypeMeta `json:",inline"`

	// A selector based on labels
	LabelSelector string `json:"labelSelector,omitempty" description:"a selector to restrict the list of returned objects by their labels; defaults to everything"`
	// A selector based on fields
	FieldSelector string `json:"fieldSelector,omitempty" description:"a selector to restrict the list of returned objects by their fields; defaults to everything"`
	// If true, watch for changes to the selected resources
	Watch bool `json:"watch,omitempty" description:"watch for changes to the described resources and return them as a stream of add, update, and remove notifications; specify resourceVersion"`
	// The desired resource version to watch
	ResourceVersion string `json:"resourceVersion,omitempty" description:"when specified with a watch call, shows changes that occur after that particular version of a resource; defaults to changes from the beginning of history"`
}

// PodLogOptions is the query options for a Pod's logs REST call
type PodLogOptions struct {
	TypeMeta `json:",inline"`

	// Container for which to return logs
	Container string `json:"container,omitempty" description:"the container for which to stream logs; defaults to only container if there is one container in the pod"`

	// If true, follow the logs for the pod
	Follow bool `json:"follow,omitempty" description:"follow the log stream of the pod; defaults to false"`

	//  If true, return previous terminated container logs
	Previous bool `json:"previous,omitempty" description:"return previous terminated container logs; defaults to false"`
}

// PodExecOptions is the query options to a Pod's remote exec call
type PodExecOptions struct {
	TypeMeta `json:",inline"`

	// Stdin if true indicates that stdin is to be redirected for the exec call
	Stdin bool `json:"stdin,omitempty" description:"redirect the standard input stream of the pod for this call; defaults to false"`

	// Stdout if true indicates that stdout is to be redirected for the exec call
	Stdout bool `json:"stdout,omitempty" description:"redirect the standard output stream of the pod for this call; defaults to true"`

	// Stderr if true indicates that stderr is to be redirected for the exec call
	Stderr bool `json:"stderr,omitempty" description:"redirect the standard error stream of the pod for this call; defaults to true"`

	// TTY if true indicates that a tty will be allocated for the exec call
	TTY bool `json:"tty,omitempty" description:"allocate a terminal for this exec call; defaults to false"`

	// Container in which to execute the command.
	Container string `json:"container,omitempty" description:"the container in which to execute the command. Defaults to only container if there is only one container in the pod."`

	// Command is the remote command to execute; argv array; not executed within a shell.
	Command []string `json:"command" description:"the command to execute; argv array; not executed within a shell"`
}

// PodProxyOptions is the query options to a Pod's proxy call
type PodProxyOptions struct {
	TypeMeta `json:",inline"`

	// Path is the URL path to use for the current proxy request
	Path string `json:"path,omitempty" description:"URL path to use in proxy request to pod"`
}

// Status is a return value for calls that don't return other objects.
type Status struct {
	TypeMeta `json:",inline"`
	ListMeta `json:"metadata,omitempty" description:"standard list metadata; see http://docs.k8s.io/api-conventions.md#metadata"`

	// One of: "Success" or "Failure"
	Status string `json:"status,omitempty" description:"status of the operation; either Success, or Failure"`
	// A human-readable description of the status of this operation.
	Message string `json:"message,omitempty" description:"human-readable description of the status of this operation"`
	// A machine-readable description of why this operation is in the
	// "Failure" status. If this value is empty there
	// is no information available. A Reason clarifies an HTTP status
	// code but does not override it.
	Reason StatusReason `json:"reason,omitempty" description:"machine-readable description of why this operation is in the 'Failure' status; if this value is empty there is no information available; a reason clarifies an HTTP status code but does not override it"`
	// Extended data associated with the reason.  Each reason may define its
	// own extended details. This field is optional and the data returned
	// is not guaranteed to conform to any schema except that defined by
	// the reason type.
	Details *StatusDetails `json:"details,omitempty" description:"extended data associated with the reason; each reason may define its own extended details; this field is optional and the data returned is not guaranteed to conform to any schema except that defined by the reason type"`
	// Suggested HTTP return code for this status, 0 if not set.
	Code int `json:"code,omitempty" description:"suggested HTTP return code for this status; 0 if not set"`
}

// StatusDetails is a set of additional properties that MAY be set by the
// server to provide additional information about a response. The Reason
// field of a Status object defines what attributes will be set. Clients
// must ignore fields that do not match the defined type of each attribute,
// and should assume that any attribute may be empty, invalid, or under
// defined.
type StatusDetails struct {
	// The ID attribute of the resource associated with the status StatusReason
	// (when there is a single ID which can be described).
	ID string `json:"id,omitempty" description:"the ID attribute of the resource associated with the status StatusReason (when there is a single ID which can be described)"`
	// The kind attribute of the resource associated with the status StatusReason.
	// On some operations may differ from the requested resource Kind.
	Kind string `json:"kind,omitempty" description:"the kind attribute of the resource associated with the status StatusReason; on some operations may differ from the requested resource Kind"`
	// The Causes array includes more details associated with the StatusReason
	// failure. Not all StatusReasons may provide detailed causes.
	Causes []StatusCause `json:"causes,omitempty" description:"the Causes array includes more details associated with the StatusReason failure; not all StatusReasons may provide detailed causes"`
	// If specified, the time in seconds before the operation should be retried.
	RetryAfterSeconds int `json:"retryAfterSeconds,omitempty" description:"the number of seconds before the client should attempt to retry this operation"`
}

// Values of Status.Status
const (
	StatusSuccess = "Success"
	StatusFailure = "Failure"
)

// StatusReason is an enumeration of possible failure causes.  Each StatusReason
// must map to a single HTTP status code, but multiple reasons may map
// to the same HTTP status code.
// TODO: move to apiserver
type StatusReason string

const (
	// StatusReasonUnknown means the server has declined to indicate a specific reason.
	// The details field may contain other information about this error.
	// Status code 500.
	StatusReasonUnknown StatusReason = ""

	// StatusReasonNotFound means one or more resources required for this operation
	// could not be found.
	// Details (optional):
	//   "kind" string - the kind attribute of the missing resource
	//                   on some operations may differ from the requested
	//                   resource.
	//   "id"   string - the identifier of the missing resource
	// Status code 404
	StatusReasonNotFound StatusReason = "NotFound"

	// StatusReasonAlreadyExists means the resource you are creating already exists.
	// Details (optional):
	//   "kind" string - the kind attribute of the conflicting resource
	//   "id"   string - the identifier of the conflicting resource
	// Status code 409
	StatusReasonAlreadyExists StatusReason = "AlreadyExists"

	// StatusReasonConflict means the requested update operation cannot be completed
	// due to a conflict in the operation. The client may need to alter the request.
	// Each resource may define custom details that indicate the nature of the
	// conflict.
	// Status code 409
	StatusReasonConflict StatusReason = "Conflict"

	// StatusReasonInvalid means the requested create or update operation cannot be
	// completed due to invalid data provided as part of the request. The client may
	// need to alter the request. When set, the client may use the StatusDetails
	// message field as a summary of the issues encountered.
	// Details (optional):
	//   "kind" string - the kind attribute of the invalid resource
	//   "id"   string - the identifier of the invalid resource
	//   "causes"      - one or more StatusCause entries indicating the data in the
	//                   provided resource that was invalid.  The code, message, and
	//                   field attributes will be set.
	// Status code 422
	StatusReasonInvalid StatusReason = "Invalid"

	// StatusReasonServerTimeout means the server can be reached and understood the request,
	// but cannot complete the action in a reasonable time. The client should retry the request.
	// This is may be due to temporary server load or a transient communication issue with
	// another server. Status code 500 is used because the HTTP spec provides no suitable
	// server-requested client retry and the 5xx class represents actionable errors.
	// Details (optional):
	//   "kind" string - the kind attribute of the resource being acted on.
	//   "id"   string - the operation that is being attempted.
	// Status code 500
	StatusReasonServerTimeout StatusReason = "ServerTimeout"
)

// StatusCause provides more information about an api.Status failure, including
// cases when multiple errors are encountered.
type StatusCause struct {
	// A machine-readable description of the cause of the error. If this value is
	// empty there is no information available.
	Type CauseType `json:"reason,omitempty" description:"machine-readable description of the cause of the error; if this value is empty there is no information available"`
	// A human-readable description of the cause of the error.  This field may be
	// presented as-is to a reader.
	Message string `json:"message,omitempty" description:"human-readable description of the cause of the error; this field may be presented as-is to a reader"`
	// The field of the resource that has caused this error, as named by its JSON
	// serialization. May include dot and postfix notation for nested attributes.
	// Arrays are zero-indexed.  Fields may appear more than once in an array of
	// causes due to fields having multiple errors.
	// Optional.
	//
	// Examples:
	//   "name" - the field "name" on the current resource
	//   "items[0].name" - the field "name" on the first array entry in "items"
	Field string `json:"field,omitempty" description:"field of the resource that has caused this error, as named by its JSON serialization; may include dot and postfix notation for nested attributes; arrays are zero-indexed; fields may appear more than once in an array of causes due to fields having multiple errors"`
}

// CauseType is a machine readable value providing more detail about what
// occured in a status response. An operation may have multiple causes for a
// status (whether Failure or Success).
type CauseType string

const (
	// CauseTypeFieldValueNotFound is used to report failure to find a requested value
	// (e.g. looking up an ID).
	CauseTypeFieldValueNotFound CauseType = "FieldValueNotFound"
	// CauseTypeFieldValueRequired is used to report required values that are not
	// provided (e.g. empty strings, null values, or empty arrays).
	CauseTypeFieldValueRequired CauseType = "FieldValueRequired"
	// CauseTypeFieldValueDuplicate is used to report collisions of values that must be
	// unique (e.g. unique IDs).
	CauseTypeFieldValueDuplicate CauseType = "FieldValueDuplicate"
	// CauseTypeFieldValueInvalid is used to report malformed values (e.g. failed regex
	// match).
	CauseTypeFieldValueInvalid CauseType = "FieldValueInvalid"
	// CauseTypeFieldValueNotSupported is used to report valid (as per formatting rules)
	// values that can not be handled (e.g. an enumerated string).
	CauseTypeFieldValueNotSupported CauseType = "FieldValueNotSupported"
)

// ObjectReference contains enough information to let you inspect or modify the referred object.
type ObjectReference struct {
	Kind            string    `json:"kind,omitempty" description:"kind of the referent"`
	Namespace       string    `json:"namespace,omitempty" description:"namespace of the referent"`
	Name            string    `json:"name,omitempty" description:"name of the referent"`
	UID             types.UID `json:"uid,omitempty" description:"uid of the referent"`
	APIVersion      string    `json:"apiVersion,omitempty" description:"API version of the referent"`
	ResourceVersion string    `json:"resourceVersion,omitempty" description:"specific resourceVersion to which this reference is made, if any: http://docs.k8s.io/api-conventions.md#concurrency-control-and-consistency"`

	// Optional. If referring to a piece of an object instead of an entire object, this string
	// should contain information to identify the sub-object. For example, if the object
	// reference is to a container within a pod, this would take on a value like:
	// "spec.containers{name}" (where "name" refers to the name of the container that triggered
	// the event) or if no container name is specified "spec.containers[2]" (container with
	// index 2 in this pod). This syntax is chosen only to have some well-defined way of
	// referencing a part of an object.
	// TODO: this design is not final and this field is subject to change in the future.
	FieldPath string `json:"fieldPath,omitempty" description:"if referring to a piece of an object instead of an entire object, this string should contain a valid JSON/Go field access statement, such as desiredState.manifest.containers[2]"`
}

// LocalObjectReference contains enough information to let you locate the referenced object inside the same namespace.
type LocalObjectReference struct {
	//TODO: Add other useful fields.  apiVersion, kind, uid?
	Name string `json:"name,omitempty" description:"name of the referent"`
}

type SerializedReference struct {
	TypeMeta  `json:",inline"`
	Reference ObjectReference `json:"reference,omitempty" description:"the reference to an object in the system"`
}

type EventSource struct {
	// Component from which the event is generated.
	Component string `json:"component,omitempty" description:"component that generated the event"`
	// Host name on which the event is generated.
	Host string `json:"host,omitempty" description:"name of the host where the event is generated"`
}

// Event is a report of an event somewhere in the cluster.
// TODO: Decide whether to store these separately or with the object they apply to.
type Event struct {
	TypeMeta   `json:",inline"`
	ObjectMeta `json:"metadata" description:"standard object metadata; see http://docs.k8s.io/api-conventions.md#metadata"`

	// Required. The object that this event is about.
	InvolvedObject ObjectReference `json:"involvedObject" description:"object this event is about"`

	// Optional; this should be a short, machine understandable string that gives the reason
	// for this event being generated.
	// TODO: provide exact specification for format.
	Reason string `json:"reason,omitempty" description:"short, machine understandable string that gives the reason for the transition into the object's current status"`

	// Optional. A human-readable description of the status of this operation.
	// TODO: decide on maximum length.
	Message string `json:"message,omitempty" description:"human-readable description of the status of this operation"`

	// Optional. The component reporting this event. Should be a short machine understandable string.
	Source EventSource `json:"source,omitempty" description:"component reporting this event"`

	// The time at which the event was first recorded. (Time of server receipt is in TypeMeta.)
	FirstTimestamp util.Time `json:"firstTimestamp,omitempty" description:"the time at which the event was first recorded"`

	// The time at which the most recent occurance of this event was recorded.
	LastTimestamp util.Time `json:"lastTimestamp,omitempty" description:"the time at which the most recent occurance of this event was recorded"`

	// The number of times this event has occurred.
	Count int `json:"count,omitempty" description:"the number of times this event has occurred"`
}

// EventList is a list of events.
type EventList struct {
	TypeMeta `json:",inline"`
	ListMeta `json:"metadata,omitempty" description:"standard list metadata; see http://docs.k8s.io/api-conventions.md#metadata"`

	Items []Event `json:"items" description:"list of events"`
}

// List holds a list of objects, which may not be known by the server.
type List struct {
	TypeMeta `json:",inline"`
	ListMeta `json:"metadata,omitempty" description:"standard list metadata; see http://docs.k8s.io/api-conventions.md#metadata"`

	Items []runtime.RawExtension `json:"items" description:"list of objects"`
}

// A type of object that is limited
type LimitType string

const (
	// Limit that applies to all pods in a namespace
	LimitTypePod LimitType = "Pod"
	// Limit that applies to all containers in a namespace
	LimitTypeContainer LimitType = "Container"
)

// LimitRangeItem defines a min/max usage limit for any resource that matches on kind
type LimitRangeItem struct {
	// Type of resource that this limit applies to
	Type LimitType `json:"type,omitempty" description:"type of resource that this limit applies to"`
	// Max usage constraints on this kind by resource name
	Max ResourceList `json:"max,omitempty" description:"max usage constraints on this kind by resource name"`
	// Min usage constraints on this kind by resource name
	Min ResourceList `json:"min,omitempty" description:"min usage constraints on this kind by resource name"`
	// Default usage constraints on this kind by resource name
	Default ResourceList `json:"default,omitempty" description:"default values on this kind by resource name if omitted"`
}

// LimitRangeSpec defines a min/max usage limit for resources that match on kind
type LimitRangeSpec struct {
	// Limits is the list of LimitRangeItem objects that are enforced
	Limits []LimitRangeItem `json:"limits" description:"limits is the list of LimitRangeItem objects that are enforced"`
}

// LimitRange sets resource usage limits for each kind of resource in a Namespace
type LimitRange struct {
	TypeMeta   `json:",inline"`
	ObjectMeta `json:"metadata,omitempty" description:"standard object metadata; see http://docs.k8s.io/api-conventions.md#metadata"`

	// Spec defines the limits enforced
	Spec LimitRangeSpec `json:"spec,omitempty" description:"spec defines the limits enforced; http://docs.k8s.io/api-conventions.md#spec-and-status"`
}

// LimitRangeList is a list of LimitRange items.
type LimitRangeList struct {
	TypeMeta `json:",inline"`
	ListMeta `json:"metadata,omitempty" description:"standard list metadata; see http://docs.k8s.io/api-conventions.md#metadata"`

	// Items is a list of LimitRange objects
	Items []LimitRange `json:"items" description:"items is a list of LimitRange objects"`
}

// The following identify resource constants for Kubernetes object types
const (
	// Pods, number
	ResourcePods ResourceName = "pods"
	// Services, number
	ResourceServices ResourceName = "services"
	// ReplicationControllers, number
	ResourceReplicationControllers ResourceName = "replicationcontrollers"
	// ResourceQuotas, number
	ResourceQuotas ResourceName = "resourcequotas"
	// ResourceSecrets, number
	ResourceSecrets ResourceName = "secrets"
	// ResourcePersistentVolumeClaims, number
	ResourcePersistentVolumeClaims ResourceName = "persistentvolumeclaims"
)

// ResourceQuotaSpec defines the desired hard limits to enforce for Quota
type ResourceQuotaSpec struct {
	// Hard is the set of desired hard limits for each named resource
	Hard ResourceList `json:"hard,omitempty" description:"hard is the set of desired hard limits for each named resource"`
}

// ResourceQuotaStatus defines the enforced hard limits and observed use
type ResourceQuotaStatus struct {
	// Hard is the set of enforced hard limits for each named resource
	Hard ResourceList `json:"hard,omitempty" description:"hard is the set of enforced hard limits for each named resource"`
	// Used is the current observed total usage of the resource in the namespace
	Used ResourceList `json:"used,omitempty" description:"used is the current observed total usage of the resource in the namespace"`
}

// ResourceQuota sets aggregate quota restrictions enforced per namespace
type ResourceQuota struct {
	TypeMeta   `json:",inline"`
	ObjectMeta `json:"metadata,omitempty" description:"standard object metadata; see http://docs.k8s.io/api-conventions.md#metadata"`

	// Spec defines the desired quota
	Spec ResourceQuotaSpec `json:"spec,omitempty" description:"spec defines the desired quota; http://docs.k8s.io/api-conventions.md#spec-and-status"`

	// Status defines the actual enforced quota and its current usage
	Status ResourceQuotaStatus `json:"status,omitempty" description:"status defines the actual enforced quota and current usage; http://docs.k8s.io/api-conventions.md#spec-and-status"`
}

// ResourceQuotaList is a list of ResourceQuota items
type ResourceQuotaList struct {
	TypeMeta `json:",inline"`
	ListMeta `json:"metadata,omitempty" description:"standard list metadata; see http://docs.k8s.io/api-conventions.md#metadata"`

	// Items is a list of ResourceQuota objects
	Items []ResourceQuota `json:"items" description:"items is a list of ResourceQuota objects"`
}

// Secret holds secret data of a certain type.  The total bytes of the values in
// the Data field must be less than MaxSecretSize bytes.
type Secret struct {
	TypeMeta   `json:",inline"`
	ObjectMeta `json:"metadata,omitempty" description:"standard object metadata; see http://docs.k8s.io/api-conventions.md#metadata"`

	// Data contains the secret data.  Each key must be a valid DNS_SUBDOMAIN
	// or leading dot followed by valid DNS_SUBDOMAIN.
	// The serialized form of the secret data is a base64 encoded string,
	// representing the arbitrary (possibly non-string) data value here.
	Data map[string][]byte `json:"data,omitempty" description:"data contains the secret data.  Each key must be a valid DNS_SUBDOMAIN or leading dot followed by valid DNS_SUBDOMAIN.  Each value must be a base64 encoded string as described in https://tools.ietf.org/html/rfc4648#section-4"`

	// Used to facilitate programmatic handling of secret data.
	Type SecretType `json:"type,omitempty" description:"type facilitates programmatic handling of secret data"`
}

const MaxSecretSize = 1 * 1024 * 1024

type SecretType string

const (
	// SecretTypeOpaque is the default; arbitrary user-defined data
	SecretTypeOpaque SecretType = "Opaque"

	// SecretTypeServiceAccountToken contains a token that identifies a service account to the API
	//
	// Required fields:
	// - Secret.Annotations["kubernetes.io/service-account.name"] - the name of the ServiceAccount the token identifies
	// - Secret.Annotations["kubernetes.io/service-account.uid"] - the UID of the ServiceAccount the token identifies
	// - Secret.Data["token"] - a token that identifies the service account to the API
	SecretTypeServiceAccountToken SecretType = "kubernetes.io/service-account-token"

	// ServiceAccountNameKey is the key of the required annotation for SecretTypeServiceAccountToken secrets
	ServiceAccountNameKey = "kubernetes.io/service-account.name"
	// ServiceAccountUIDKey is the key of the required annotation for SecretTypeServiceAccountToken secrets
	ServiceAccountUIDKey = "kubernetes.io/service-account.uid"
	// ServiceAccountTokenKey is the key of the required data for SecretTypeServiceAccountToken secrets
	ServiceAccountTokenKey = "token"
	// ServiceAccountKubeconfigKey is the key of the optional kubeconfig data for SecretTypeServiceAccountToken secrets
	ServiceAccountKubeconfigKey = "kubernetes.kubeconfig"

	// SecretTypeDockercfg contains a dockercfg file that follows the same format rules as ~/.dockercfg
	//
	// Required fields:
	// - Secret.Data[".dockercfg"] - a serialized ~/.dockercfg file
	SecretTypeDockercfg SecretType = "kubernetes.io/dockercfg"

	// DockerConfigKey is the key of the required data for SecretTypeDockercfg secrets
	DockerConfigKey = ".dockercfg"
)

type SecretList struct {
	TypeMeta `json:",inline"`
	ListMeta `json:"metadata,omitempty" description:"standard list metadata; see http://docs.k8s.io/api-conventions.md#metadata"`

	Items []Secret `json:"items" description:"items is a list of secret objects"`
}

// Type and constants for component health validation.
type ComponentConditionType string

// These are the valid conditions for the component.
const (
	ComponentHealthy ComponentConditionType = "Healthy"
)

type ComponentCondition struct {
	Type    ComponentConditionType `json:"type" description:"type of component condition, currently only Healthy"`
	Status  ConditionStatus        `json:"status" description:"current status of this component condition, one of True, False, Unknown"`
	Message string                 `json:"message,omitempty" description:"health check message received from the component"`
	Error   string                 `json:"error,omitempty" description:"error code from health check attempt (if any)"`
}

// ComponentStatus (and ComponentStatusList) holds the cluster validation info.
type ComponentStatus struct {
	TypeMeta   `json:",inline"`
	ObjectMeta `json:"metadata,omitempty" description:"standard object metadata; see http://docs.k8s.io/api-conventions.md#metadata"`

	Conditions []ComponentCondition `json:"conditions,omitempty" description:"list of component conditions observed" patchStrategy:"merge" patchMergeKey:"type"`
}

type ComponentStatusList struct {
	TypeMeta `json:",inline"`
	ListMeta `json:"metadata,omitempty" description:"standard list metadata; see http://docs.k8s.io/api-conventions.md#metadata"`

	Items []ComponentStatus `json:"items" description:"list of component status objects"`
}

// SecurityContext holds security configuration that will be applied to a container.  SecurityContext
// contains duplication of some existing fields from the Container resource.  These duplicate fields
// will be populated based on the Container configuration if they are not set.  Defining them on
// both the Container AND the SecurityContext will result in an error.
type SecurityContext struct {
	// Capabilities are the capabilities to add/drop when running the container
	// Must match Container.Capabilities or be unset.  Will be defaulted to Container.Capabilities if left unset
	Capabilities *Capabilities `json:"capabilities,omitempty" description:"the linux capabilites that should be added or removed"`

	// Run the container in privileged mode
	// Must match Container.Privileged or be unset.  Will be defaulted to Container.Privileged if left unset
	Privileged *bool `json:"privileged,omitempty" description:"run the container in privileged mode"`

	// SELinuxOptions are the labels to be applied to the container
	// and volumes
	SELinuxOptions *SELinuxOptions `json:"seLinuxOptions,omitempty" description:"options that control the SELinux labels applied"`

	// RunAsUser is the UID to run the entrypoint of the container process.
	RunAsUser *int64 `json:"runAsUser,omitempty" description:"the user id that runs the first process in the container"`
}

// SELinuxOptions are the labels to be applied to the container.
type SELinuxOptions struct {
	// SELinux user label
	User string `json:"user,omitempty" description:"the user label to apply to the container"`

	// SELinux role label
	Role string `json:"role,omitempty" description:"the role label to apply to the container"`

	// SELinux type label
	Type string `json:"type,omitempty" description:"the type label to apply to the container"`

	// SELinux level label.
	Level string `json:"level,omitempty" description:"the level label to apply to the container"`
}

// RangeAllocation is not a public type
type RangeAllocation struct {
	TypeMeta   `json:",inline"`
	ObjectMeta `json:"metadata,omitempty" description:"standard list metadata; see http://docs.k8s.io/api-conventions.md#metadata"`

	Range string `json:"range" description:"a range string that identifies the range represented by 'data'; required"`
	Data  []byte `json:"data" description:"a bit array containing all allocated addresses in the previous segment"`
}<|MERGE_RESOLUTION|>--- conflicted
+++ resolved
@@ -225,15 +225,10 @@
 	// Glusterfs represents a Glusterfs mount on the host that shares a pod's lifetime
 	Glusterfs *GlusterfsVolumeSource `json:"glusterfs,omitempty" description:"Glusterfs volume that will be mounted on the host machine "`
 	// PersistentVolumeClaimVolumeSource represents a reference to a PersistentVolumeClaim in the same namespace
-<<<<<<< HEAD
 	PersistentVolumeClaim *PersistentVolumeClaimVolumeSource `json:"persistentVolumeClaim,omitempty" description:"a reference to a PersistentVolumeClaim in the same namespace"`
 	// RBD represents a Rados Block Device mount on the host that shares a pod's lifetime
 	RBD *RBDVolumeSource `json:"rbd,omitempty" description:"rados block volume that will be mounted on the host machine"`
-=======
-	PersistentVolumeClaimVolumeSource *PersistentVolumeClaimVolumeSource `json:"persistentVolumeClaim,omitempty" description:"a reference to a PersistentVolumeClaim in the same namespace"`
-	// CinderVolume represents a cinder volume attached and mounted on kubelets host machine
-	CinderVolume *CinderVolumeSource `json:"cinderVolume" description:"Cinder volume that will be attached and mounted on the host machine "`
->>>>>>> e78d2684
+	CinderVolume *CinderVolumeSource `json:"cinderVolume,omitempty" description:"Cinder volume that will be attached and mounted on the host machine "`
 }
 
 type PersistentVolumeClaimVolumeSource struct {
@@ -258,7 +253,6 @@
 	// on-host storage is not supported in any way.
 	HostPath *HostPathVolumeSource `json:"hostPath,omitempty" description:"a HostPath provisioned by a developer or tester; for develment use only"`
 	// Glusterfs represents a Glusterfs volume that is attached to a host and exposed to the pod
-<<<<<<< HEAD
 	Glusterfs *GlusterfsVolumeSource `json:"glusterfs,omitempty" description:"Glusterfs volume resource provisioned by an admin"`
 	// NFS represents an NFS mount on the host
 	NFS *NFSVolumeSource `json:"nfs,omitempty" description:"NFS volume resource provisioned by an admin"`
@@ -267,11 +261,7 @@
 	// ISCSI represents an ISCSI Disk resource that is attached to a
 	// kubelet's host machine and then exposed to the pod.
 	ISCSI *ISCSIVolumeSource `json:"iscsi,omitempty" description:"an iSCSI disk resource provisioned by an admin"`
-=======
-	Glusterfs *GlusterfsVolumeSource `json:"glusterfs" description:"Glusterfs volume resource provisioned by an admin"`
-	// CinderVolume represents a cinder volume attached and mounted on kubelets host machine
-	CinderVolume *CinderVolumeSource `json:"cinderVolume" description:"Cinder volume that will be attached and mounted on the host machine "`
->>>>>>> e78d2684
+	CinderVolume *CinderVolumeSource `json:"cinderVolume,omitempty" description:"Cinder volume that will be attached and mounted on the host machine "`
 }
 
 type PersistentVolume struct {
