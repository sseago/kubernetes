--- conflicted
+++ resolved
@@ -121,14 +121,10 @@
 	// NewWrapperCleaner finds an appropriate plugin with which to handle
 	// the provided spec.  See comments on NewWrapperBuilder for more
 	// context.
-<<<<<<< HEAD
 	NewWrapperCleaner(spec *Spec, podUID types.UID, mounter mount.Interface) (Cleaner, error)
-=======
-	NewWrapperCleaner(spec *Spec, podUID types.UID) (Cleaner, error)
 
 	//Get cloud provider from kubelet
 	GetCloudProvider() cloudprovider.Interface
->>>>>>> e78d2684
 }
 
 // VolumePluginMgr tracks registered plugins.
