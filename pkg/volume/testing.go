--- conflicted
+++ resolved
@@ -58,15 +58,11 @@
 	return f.kubeClient
 }
 
-<<<<<<< HEAD
-func (f *fakeVolumeHost) NewWrapperBuilder(spec *Spec, pod *api.Pod, opts VolumeOptions, mounter mount.Interface) (Builder, error) {
-=======
 func (f *fakeVolumeHost) GetCloudProvider() cloudprovider.Interface {
 	return f.cloud
 }
 
-func (f *fakeVolumeHost) NewWrapperBuilder(spec *Spec, podRef *api.ObjectReference, opts VolumeOptions) (Builder, error) {
->>>>>>> e78d2684
+func (f *fakeVolumeHost) NewWrapperBuilder(spec *Spec, pod *api.Pod, opts VolumeOptions, mounter mount.Interface) (Builder, error) {
 	plug, err := f.pluginMgr.FindPluginBySpec(spec)
 	if err != nil {
 		return nil, err
